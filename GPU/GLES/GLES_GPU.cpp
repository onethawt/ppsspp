// Copyright (c) 2012- PPSSPP Project.

// This program is free software: you can redistribute it and/or modify
// it under the terms of the GNU General Public License as published by
// the Free Software Foundation, version 2.0 or later versions.

// This program is distributed in the hope that it will be useful,
// but WITHOUT ANY WARRANTY; without even the implied warranty of
// MERCHANTABILITY or FITNESS FOR A PARTICULAR PURPOSE.  See the
// GNU General Public License 2.0 for more details.

// A copy of the GPL 2.0 should have been included with the program.
// If not, see http://www.gnu.org/licenses/

// Official git repository and contact information can be found at
// https://github.com/hrydgard/ppsspp and http://www.ppsspp.org/.

#include "base/logging.h"
#include "gfx_es2/gl_state.h"

#include "Core/MemMap.h"
#include "Core/Host.h"
#include "Core/Config.h"
#include "Core/Reporting.h"
#include "Core/System.h"

#include "GPU/GPUState.h"
#include "GPU/ge_constants.h"
#include "GPU/GeDisasm.h"

#include "GPU/GLES/ShaderManager.h"
#include "GPU/GLES/GLES_GPU.h"
#include "GPU/GLES/Framebuffer.h"
#include "GPU/GLES/TransformPipeline.h"
#include "GPU/GLES/TextureCache.h"

#include "Core/HLE/sceKernelThread.h"
#include "Core/HLE/sceKernelInterrupt.h"
#include "Core/HLE/sceGe.h"

enum {
	FLAG_FLUSHBEFORE = 1,
	FLAG_FLUSHBEFOREONCHANGE = 2,
	FLAG_EXECUTE = 4,  // needs to actually be executed. unused for now.
	FLAG_EXECUTEONCHANGE = 8,  // unused for now. not sure if checking for this will be more expensive than doing it.
};

struct CommandTableEntry {
	u8 cmd;
	u8 flags;
};

static const CommandTableEntry commandTable[] = {
	// Changes that dirty the framebuffer
	{GE_CMD_REGION1, FLAG_FLUSHBEFOREONCHANGE | FLAG_EXECUTE},
	{GE_CMD_REGION2, FLAG_FLUSHBEFOREONCHANGE | FLAG_EXECUTE},
	{GE_CMD_FRAMEBUFPTR, FLAG_FLUSHBEFOREONCHANGE | FLAG_EXECUTE},
	{GE_CMD_FRAMEBUFWIDTH, FLAG_FLUSHBEFOREONCHANGE | FLAG_EXECUTE},
	{GE_CMD_FRAMEBUFPIXFORMAT, FLAG_FLUSHBEFOREONCHANGE | FLAG_EXECUTE},
	{GE_CMD_ZBUFPTR, FLAG_FLUSHBEFOREONCHANGE},
	{GE_CMD_ZBUFWIDTH, FLAG_FLUSHBEFOREONCHANGE},

	// Changes that dirty uniforms
	{GE_CMD_FOGCOLOR, FLAG_FLUSHBEFOREONCHANGE | FLAG_EXECUTE},
	{GE_CMD_FOG1, FLAG_FLUSHBEFOREONCHANGE | FLAG_EXECUTE},
	{GE_CMD_FOG2, FLAG_FLUSHBEFOREONCHANGE | FLAG_EXECUTE},

	// Should these maybe flush?
	{GE_CMD_MINZ, FLAG_FLUSHBEFOREONCHANGE},
	{GE_CMD_MAXZ, FLAG_FLUSHBEFOREONCHANGE},

	// Changes that dirty texture scaling.
	{GE_CMD_TEXMAPMODE, FLAG_FLUSHBEFOREONCHANGE | FLAG_EXECUTE},
	{GE_CMD_TEXSCALEU, FLAG_FLUSHBEFOREONCHANGE | FLAG_EXECUTE},
	{GE_CMD_TEXSCALEV, FLAG_FLUSHBEFOREONCHANGE | FLAG_EXECUTE},
	{GE_CMD_TEXOFFSETU, FLAG_FLUSHBEFOREONCHANGE | FLAG_EXECUTE},
	{GE_CMD_TEXOFFSETV, FLAG_FLUSHBEFOREONCHANGE | FLAG_EXECUTE},

	// Changes that dirty the current texture. Really should be possible to avoid executing these if we compile
	// by adding some more flags.
	{GE_CMD_TEXSIZE0, FLAG_FLUSHBEFOREONCHANGE | FLAG_EXECUTE},
	{GE_CMD_TEXSIZE1, FLAG_FLUSHBEFOREONCHANGE | FLAG_EXECUTE},
	{GE_CMD_TEXSIZE2, FLAG_FLUSHBEFOREONCHANGE | FLAG_EXECUTE},
	{GE_CMD_TEXSIZE3, FLAG_FLUSHBEFOREONCHANGE | FLAG_EXECUTE},
	{GE_CMD_TEXSIZE4, FLAG_FLUSHBEFOREONCHANGE | FLAG_EXECUTE},
	{GE_CMD_TEXSIZE5, FLAG_FLUSHBEFOREONCHANGE | FLAG_EXECUTE},
	{GE_CMD_TEXSIZE6, FLAG_FLUSHBEFOREONCHANGE | FLAG_EXECUTE},
	{GE_CMD_TEXSIZE7, FLAG_FLUSHBEFOREONCHANGE | FLAG_EXECUTE},
	{GE_CMD_TEXFORMAT, FLAG_FLUSHBEFOREONCHANGE | FLAG_EXECUTE},
	{GE_CMD_TEXADDR0, FLAG_FLUSHBEFOREONCHANGE | FLAG_EXECUTE},
	{GE_CMD_TEXADDR1, FLAG_FLUSHBEFOREONCHANGE | FLAG_EXECUTE},
	{GE_CMD_TEXADDR2, FLAG_FLUSHBEFOREONCHANGE | FLAG_EXECUTE},
	{GE_CMD_TEXADDR3, FLAG_FLUSHBEFOREONCHANGE | FLAG_EXECUTE},
	{GE_CMD_TEXADDR4, FLAG_FLUSHBEFOREONCHANGE | FLAG_EXECUTE},
	{GE_CMD_TEXADDR5, FLAG_FLUSHBEFOREONCHANGE | FLAG_EXECUTE},
	{GE_CMD_TEXADDR6, FLAG_FLUSHBEFOREONCHANGE | FLAG_EXECUTE},
	{GE_CMD_TEXADDR7, FLAG_FLUSHBEFOREONCHANGE | FLAG_EXECUTE},
	{GE_CMD_TEXBUFWIDTH0, FLAG_FLUSHBEFOREONCHANGE | FLAG_EXECUTE},
	{GE_CMD_TEXBUFWIDTH1, FLAG_FLUSHBEFOREONCHANGE | FLAG_EXECUTE},
	{GE_CMD_TEXBUFWIDTH2, FLAG_FLUSHBEFOREONCHANGE | FLAG_EXECUTE},
	{GE_CMD_TEXBUFWIDTH3, FLAG_FLUSHBEFOREONCHANGE | FLAG_EXECUTE},
	{GE_CMD_TEXBUFWIDTH4, FLAG_FLUSHBEFOREONCHANGE | FLAG_EXECUTE},
	{GE_CMD_TEXBUFWIDTH5, FLAG_FLUSHBEFOREONCHANGE | FLAG_EXECUTE},
	{GE_CMD_TEXBUFWIDTH6, FLAG_FLUSHBEFOREONCHANGE | FLAG_EXECUTE},
	{GE_CMD_TEXBUFWIDTH7, FLAG_FLUSHBEFOREONCHANGE | FLAG_EXECUTE},
	{GE_CMD_CLUTADDR, FLAG_FLUSHBEFOREONCHANGE | FLAG_EXECUTE},
	{GE_CMD_CLUTADDRUPPER, FLAG_FLUSHBEFOREONCHANGE | FLAG_EXECUTE},
	{GE_CMD_CLUTFORMAT, FLAG_FLUSHBEFOREONCHANGE | FLAG_EXECUTE},

	// These affect the fragment shader so need flushing.
	{GE_CMD_CLEARMODE, FLAG_FLUSHBEFOREONCHANGE},
	{GE_CMD_TEXTUREMAPENABLE, FLAG_FLUSHBEFOREONCHANGE | FLAG_EXECUTE},
	{GE_CMD_FOGENABLE, FLAG_FLUSHBEFOREONCHANGE},
	{GE_CMD_TEXMODE, FLAG_FLUSHBEFOREONCHANGE},
	{GE_CMD_TEXSHADELS, FLAG_FLUSHBEFOREONCHANGE},
	{GE_CMD_SHADEMODE, FLAG_FLUSHBEFOREONCHANGE},
	{GE_CMD_TEXFUNC, FLAG_FLUSHBEFOREONCHANGE},
	{GE_CMD_COLORTEST, FLAG_FLUSHBEFOREONCHANGE},
	{GE_CMD_ALPHATESTENABLE, FLAG_FLUSHBEFOREONCHANGE},
	{GE_CMD_COLORTESTENABLE, FLAG_FLUSHBEFOREONCHANGE},
	{GE_CMD_COLORTESTMASK, FLAG_FLUSHBEFOREONCHANGE},

	// These change the vertex shader so need flushing.
	{GE_CMD_REVERSENORMAL, FLAG_FLUSHBEFOREONCHANGE},  // TODO: This one is actually processed during vertex decoding which is wrong.
	{GE_CMD_LIGHTINGENABLE, FLAG_FLUSHBEFOREONCHANGE},
	{GE_CMD_LIGHTENABLE0, FLAG_FLUSHBEFOREONCHANGE},
	{GE_CMD_LIGHTENABLE1, FLAG_FLUSHBEFOREONCHANGE},
	{GE_CMD_LIGHTENABLE2, FLAG_FLUSHBEFOREONCHANGE},
	{GE_CMD_LIGHTENABLE3, FLAG_FLUSHBEFOREONCHANGE},
	{GE_CMD_LIGHTTYPE0, FLAG_FLUSHBEFOREONCHANGE},
	{GE_CMD_LIGHTTYPE1, FLAG_FLUSHBEFOREONCHANGE},
	{GE_CMD_LIGHTTYPE2, FLAG_FLUSHBEFOREONCHANGE},
	{GE_CMD_LIGHTTYPE3, FLAG_FLUSHBEFOREONCHANGE},
	{GE_CMD_MATERIALUPDATE, FLAG_FLUSHBEFOREONCHANGE},

	// This changes both shaders so need flushing.
	{GE_CMD_LIGHTMODE, FLAG_FLUSHBEFOREONCHANGE},
	{GE_CMD_TEXFILTER, FLAG_FLUSHBEFOREONCHANGE},
	{GE_CMD_TEXWRAP, FLAG_FLUSHBEFOREONCHANGE},

	// Uniform changes
	{GE_CMD_ALPHATEST, FLAG_FLUSHBEFOREONCHANGE | FLAG_EXECUTE},
	{GE_CMD_COLORREF, FLAG_FLUSHBEFOREONCHANGE | FLAG_EXECUTE},
	{GE_CMD_TEXENVCOLOR, FLAG_FLUSHBEFOREONCHANGE | FLAG_EXECUTE},

	// Simple render state changes. Handled in StateMapping.cpp.
	{GE_CMD_SCISSOR1, FLAG_FLUSHBEFOREONCHANGE | FLAG_EXECUTE},
	{GE_CMD_SCISSOR2, FLAG_FLUSHBEFOREONCHANGE | FLAG_EXECUTE},
	{GE_CMD_OFFSETX, FLAG_FLUSHBEFOREONCHANGE},
	{GE_CMD_OFFSETY, FLAG_FLUSHBEFOREONCHANGE},
	{GE_CMD_CULL, FLAG_FLUSHBEFOREONCHANGE},
	{GE_CMD_CULLFACEENABLE, FLAG_FLUSHBEFOREONCHANGE},
	{GE_CMD_DITHERENABLE, FLAG_FLUSHBEFOREONCHANGE},
	{GE_CMD_STENCILOP, FLAG_FLUSHBEFOREONCHANGE},
	{GE_CMD_STENCILTEST, FLAG_FLUSHBEFOREONCHANGE},
	{GE_CMD_STENCILTESTENABLE, FLAG_FLUSHBEFOREONCHANGE},
	{GE_CMD_ALPHABLENDENABLE, FLAG_FLUSHBEFOREONCHANGE},
	{GE_CMD_BLENDMODE, FLAG_FLUSHBEFOREONCHANGE},
	{GE_CMD_BLENDFIXEDA, FLAG_FLUSHBEFOREONCHANGE},
	{GE_CMD_BLENDFIXEDB, FLAG_FLUSHBEFOREONCHANGE},
	{GE_CMD_MASKRGB, FLAG_FLUSHBEFOREONCHANGE},
	{GE_CMD_MASKALPHA, FLAG_FLUSHBEFOREONCHANGE},
	{GE_CMD_ZTEST, FLAG_FLUSHBEFOREONCHANGE},
	{GE_CMD_ZTESTENABLE, FLAG_FLUSHBEFOREONCHANGE},
	{GE_CMD_ZWRITEDISABLE, FLAG_FLUSHBEFOREONCHANGE},
#ifndef USING_GLES2
	{GE_CMD_LOGICOP, FLAG_FLUSHBEFOREONCHANGE},
	{GE_CMD_LOGICOPENABLE, FLAG_FLUSHBEFOREONCHANGE},
#else
	{GE_CMD_LOGICOP, 0},
	{GE_CMD_LOGICOPENABLE, 0},
#endif

	// Can probably ignore this one as we don't support AA lines.
	{GE_CMD_ANTIALIASENABLE, FLAG_FLUSHBEFOREONCHANGE},
	
	// Morph weights. TODO: Remove precomputation?
	{GE_CMD_MORPHWEIGHT0, FLAG_FLUSHBEFOREONCHANGE | FLAG_EXECUTE},
	{GE_CMD_MORPHWEIGHT1, FLAG_FLUSHBEFOREONCHANGE | FLAG_EXECUTE},
	{GE_CMD_MORPHWEIGHT2, FLAG_FLUSHBEFOREONCHANGE | FLAG_EXECUTE},
	{GE_CMD_MORPHWEIGHT3, FLAG_FLUSHBEFOREONCHANGE | FLAG_EXECUTE},
	{GE_CMD_MORPHWEIGHT4, FLAG_FLUSHBEFOREONCHANGE | FLAG_EXECUTE},
	{GE_CMD_MORPHWEIGHT5, FLAG_FLUSHBEFOREONCHANGE | FLAG_EXECUTE},
	{GE_CMD_MORPHWEIGHT6, FLAG_FLUSHBEFOREONCHANGE | FLAG_EXECUTE},
	{GE_CMD_MORPHWEIGHT7, FLAG_FLUSHBEFOREONCHANGE | FLAG_EXECUTE},

	// Control spline/bezier patches. Don't really require flushing as such, but meh.
	{GE_CMD_PATCHDIVISION, FLAG_FLUSHBEFOREONCHANGE},
	{GE_CMD_PATCHPRIMITIVE, FLAG_FLUSHBEFOREONCHANGE},
	{GE_CMD_PATCHFACING, FLAG_FLUSHBEFOREONCHANGE},
	{GE_CMD_PATCHCULLENABLE, FLAG_FLUSHBEFOREONCHANGE},

	// Viewport.
	{GE_CMD_VIEWPORTX1, FLAG_FLUSHBEFOREONCHANGE | FLAG_EXECUTE},
	{GE_CMD_VIEWPORTY1, FLAG_FLUSHBEFOREONCHANGE | FLAG_EXECUTE},
	{GE_CMD_VIEWPORTX2, FLAG_FLUSHBEFOREONCHANGE | FLAG_EXECUTE},
	{GE_CMD_VIEWPORTY2, FLAG_FLUSHBEFOREONCHANGE | FLAG_EXECUTE},
	{GE_CMD_VIEWPORTZ1, FLAG_FLUSHBEFOREONCHANGE | FLAG_EXECUTE},
	{GE_CMD_VIEWPORTZ2, FLAG_FLUSHBEFOREONCHANGE | FLAG_EXECUTE},

	// These dirty various vertex shader uniforms. Could embed information about that in this table and call dirtyuniform directly, hm...
	{GE_CMD_AMBIENTCOLOR, FLAG_FLUSHBEFOREONCHANGE | FLAG_EXECUTE},
	{GE_CMD_AMBIENTALPHA, FLAG_FLUSHBEFOREONCHANGE | FLAG_EXECUTE},
	{GE_CMD_MATERIALDIFFUSE, FLAG_FLUSHBEFOREONCHANGE | FLAG_EXECUTE},
	{GE_CMD_MATERIALEMISSIVE, FLAG_FLUSHBEFOREONCHANGE | FLAG_EXECUTE},
	{GE_CMD_MATERIALAMBIENT, FLAG_FLUSHBEFOREONCHANGE | FLAG_EXECUTE},
	{GE_CMD_MATERIALALPHA, FLAG_FLUSHBEFOREONCHANGE | FLAG_EXECUTE},
	{GE_CMD_MATERIALSPECULAR, FLAG_FLUSHBEFOREONCHANGE | FLAG_EXECUTE},
	{GE_CMD_MATERIALSPECULARCOEF, FLAG_FLUSHBEFOREONCHANGE | FLAG_EXECUTE},

	// These precompute a value. not sure if worth it. Also dirty uniforms, which could be table-ized to avoid execute.
	{GE_CMD_LX0, FLAG_FLUSHBEFOREONCHANGE | FLAG_EXECUTE},
	{GE_CMD_LY0, FLAG_FLUSHBEFOREONCHANGE | FLAG_EXECUTE},
	{GE_CMD_LZ0, FLAG_FLUSHBEFOREONCHANGE | FLAG_EXECUTE},
	{GE_CMD_LX1, FLAG_FLUSHBEFOREONCHANGE | FLAG_EXECUTE},
	{GE_CMD_LY1, FLAG_FLUSHBEFOREONCHANGE | FLAG_EXECUTE},
	{GE_CMD_LZ1, FLAG_FLUSHBEFOREONCHANGE | FLAG_EXECUTE},
	{GE_CMD_LX2, FLAG_FLUSHBEFOREONCHANGE | FLAG_EXECUTE},
	{GE_CMD_LY2, FLAG_FLUSHBEFOREONCHANGE | FLAG_EXECUTE},
	{GE_CMD_LZ2, FLAG_FLUSHBEFOREONCHANGE | FLAG_EXECUTE},
	{GE_CMD_LX3, FLAG_FLUSHBEFOREONCHANGE | FLAG_EXECUTE},
	{GE_CMD_LY3, FLAG_FLUSHBEFOREONCHANGE | FLAG_EXECUTE},
	{GE_CMD_LZ3, FLAG_FLUSHBEFOREONCHANGE | FLAG_EXECUTE},

	{GE_CMD_LDX0, FLAG_FLUSHBEFOREONCHANGE | FLAG_EXECUTE},
	{GE_CMD_LDY0, FLAG_FLUSHBEFOREONCHANGE | FLAG_EXECUTE},
	{GE_CMD_LDZ0, FLAG_FLUSHBEFOREONCHANGE | FLAG_EXECUTE},
	{GE_CMD_LDX1, FLAG_FLUSHBEFOREONCHANGE | FLAG_EXECUTE},
	{GE_CMD_LDY1, FLAG_FLUSHBEFOREONCHANGE | FLAG_EXECUTE},
	{GE_CMD_LDZ1, FLAG_FLUSHBEFOREONCHANGE | FLAG_EXECUTE},
	{GE_CMD_LDX2, FLAG_FLUSHBEFOREONCHANGE | FLAG_EXECUTE},
	{GE_CMD_LDY2, FLAG_FLUSHBEFOREONCHANGE | FLAG_EXECUTE},
	{GE_CMD_LDZ2, FLAG_FLUSHBEFOREONCHANGE | FLAG_EXECUTE},
	{GE_CMD_LDX3, FLAG_FLUSHBEFOREONCHANGE | FLAG_EXECUTE},
	{GE_CMD_LDY3, FLAG_FLUSHBEFOREONCHANGE | FLAG_EXECUTE},
	{GE_CMD_LDZ3, FLAG_FLUSHBEFOREONCHANGE | FLAG_EXECUTE},

	{GE_CMD_LKA0, FLAG_FLUSHBEFOREONCHANGE | FLAG_EXECUTE},
	{GE_CMD_LKB0, FLAG_FLUSHBEFOREONCHANGE | FLAG_EXECUTE},
	{GE_CMD_LKC0, FLAG_FLUSHBEFOREONCHANGE | FLAG_EXECUTE},
	{GE_CMD_LKA1, FLAG_FLUSHBEFOREONCHANGE | FLAG_EXECUTE},
	{GE_CMD_LKB1, FLAG_FLUSHBEFOREONCHANGE | FLAG_EXECUTE},
	{GE_CMD_LKC1, FLAG_FLUSHBEFOREONCHANGE | FLAG_EXECUTE},
	{GE_CMD_LKA2, FLAG_FLUSHBEFOREONCHANGE | FLAG_EXECUTE},
	{GE_CMD_LKB2, FLAG_FLUSHBEFOREONCHANGE | FLAG_EXECUTE},
	{GE_CMD_LKC2, FLAG_FLUSHBEFOREONCHANGE | FLAG_EXECUTE},
	{GE_CMD_LKA3, FLAG_FLUSHBEFOREONCHANGE | FLAG_EXECUTE},
	{GE_CMD_LKB3, FLAG_FLUSHBEFOREONCHANGE | FLAG_EXECUTE},
	{GE_CMD_LKC3, FLAG_FLUSHBEFOREONCHANGE | FLAG_EXECUTE},

	{GE_CMD_LKS0, FLAG_FLUSHBEFOREONCHANGE | FLAG_EXECUTE},
	{GE_CMD_LKS1, FLAG_FLUSHBEFOREONCHANGE | FLAG_EXECUTE},
	{GE_CMD_LKS2, FLAG_FLUSHBEFOREONCHANGE | FLAG_EXECUTE},
	{GE_CMD_LKS3, FLAG_FLUSHBEFOREONCHANGE | FLAG_EXECUTE},

	{GE_CMD_LKO0, FLAG_FLUSHBEFOREONCHANGE | FLAG_EXECUTE},
	{GE_CMD_LKO1, FLAG_FLUSHBEFOREONCHANGE | FLAG_EXECUTE},
	{GE_CMD_LKO2, FLAG_FLUSHBEFOREONCHANGE | FLAG_EXECUTE},
	{GE_CMD_LKO3, FLAG_FLUSHBEFOREONCHANGE | FLAG_EXECUTE},

	{GE_CMD_LAC0, FLAG_FLUSHBEFOREONCHANGE | FLAG_EXECUTE},
	{GE_CMD_LDC0, FLAG_FLUSHBEFOREONCHANGE | FLAG_EXECUTE},
	{GE_CMD_LSC0, FLAG_FLUSHBEFOREONCHANGE | FLAG_EXECUTE},
	{GE_CMD_LAC1, FLAG_FLUSHBEFOREONCHANGE | FLAG_EXECUTE},
	{GE_CMD_LDC1, FLAG_FLUSHBEFOREONCHANGE | FLAG_EXECUTE},
	{GE_CMD_LSC1, FLAG_FLUSHBEFOREONCHANGE | FLAG_EXECUTE},
	{GE_CMD_LAC2, FLAG_FLUSHBEFOREONCHANGE | FLAG_EXECUTE},
	{GE_CMD_LDC2, FLAG_FLUSHBEFOREONCHANGE | FLAG_EXECUTE},
	{GE_CMD_LSC2, FLAG_FLUSHBEFOREONCHANGE | FLAG_EXECUTE},
	{GE_CMD_LAC3, FLAG_FLUSHBEFOREONCHANGE | FLAG_EXECUTE},
	{GE_CMD_LDC3, FLAG_FLUSHBEFOREONCHANGE | FLAG_EXECUTE},
	{GE_CMD_LSC3, FLAG_FLUSHBEFOREONCHANGE | FLAG_EXECUTE},

	// Ignored commands
	{GE_CMD_CLIPENABLE, 0},
	{GE_CMD_TEXFLUSH, 0},
	{GE_CMD_TEXLODSLOPE, 0},
	{GE_CMD_TEXLEVEL, 0},  // we don't support this anyway, no need to flush.
	{GE_CMD_TEXSYNC, 0},

	// These are just nop or part of other later commands.
	{GE_CMD_NOP, 0},
	{GE_CMD_BASE, 0},
	{GE_CMD_TRANSFERSRC, 0},
	{GE_CMD_TRANSFERSRCW, 0},
	{GE_CMD_TRANSFERDST, 0},
	{GE_CMD_TRANSFERDSTW, 0},
	{GE_CMD_TRANSFERSRCPOS, 0},
	{GE_CMD_TRANSFERDSTPOS, 0},
	{GE_CMD_TRANSFERSIZE, 0},

	// From Common. No flushing but definitely need execute.
	{GE_CMD_OFFSETADDR, FLAG_EXECUTE},
	{GE_CMD_ORIGIN, FLAG_EXECUTE},  // Really?
	{GE_CMD_PRIM, FLAG_EXECUTE},
	{GE_CMD_JUMP, FLAG_EXECUTE},
	{GE_CMD_CALL, FLAG_EXECUTE},
	{GE_CMD_RET, FLAG_EXECUTE},
	{GE_CMD_END, FLAG_EXECUTE},  // Flush?
	{GE_CMD_VADDR, FLAG_EXECUTE},
	{GE_CMD_IADDR, FLAG_EXECUTE},
	{GE_CMD_BJUMP, FLAG_EXECUTE},  // EXECUTE
	{GE_CMD_BOUNDINGBOX, FLAG_EXECUTE}, // + FLUSHBEFORE when we implement

	// Changing the vertex type requires us to flush.
	{GE_CMD_VERTEXTYPE, FLAG_FLUSHBEFOREONCHANGE | FLAG_EXECUTE},

	{GE_CMD_BEZIER, FLAG_FLUSHBEFORE | FLAG_EXECUTE},
	{GE_CMD_SPLINE, FLAG_FLUSHBEFORE | FLAG_EXECUTE},

	// These two are actually processed in CMD_END.
	{GE_CMD_SIGNAL, FLAG_FLUSHBEFORE},
	{GE_CMD_FINISH, FLAG_FLUSHBEFORE},

	// Changes that trigger data copies. Only flushing on change for LOADCLUT must be a bit of a hack...
	{GE_CMD_LOADCLUT, FLAG_FLUSHBEFOREONCHANGE | FLAG_EXECUTE},
	{GE_CMD_TRANSFERSTART, FLAG_FLUSHBEFORE | FLAG_EXECUTE},

	// We don't use the dither table.
	{GE_CMD_DITH0},
	{GE_CMD_DITH1},
	{GE_CMD_DITH2},
	{GE_CMD_DITH3},

	// These handle their own flushing.
	{GE_CMD_WORLDMATRIXNUMBER, FLAG_EXECUTE},
	{GE_CMD_WORLDMATRIXDATA,   FLAG_EXECUTE},
	{GE_CMD_VIEWMATRIXNUMBER,  FLAG_EXECUTE},
	{GE_CMD_VIEWMATRIXDATA,    FLAG_EXECUTE},
	{GE_CMD_PROJMATRIXNUMBER,  FLAG_EXECUTE},
	{GE_CMD_PROJMATRIXDATA,    FLAG_EXECUTE},
	{GE_CMD_TGENMATRIXNUMBER,  FLAG_EXECUTE},
	{GE_CMD_TGENMATRIXDATA,    FLAG_EXECUTE},
	{GE_CMD_BONEMATRIXNUMBER,  FLAG_EXECUTE},
	{GE_CMD_BONEMATRIXDATA,    FLAG_EXECUTE},

	// "Missing" commands (gaps in the sequence)
	// "Missing" commands (gaps in the sequence)
	{GE_CMD_UNKNOWN_03, 0},
	{GE_CMD_UNKNOWN_0D, 0},
	{GE_CMD_UNKNOWN_11, 0},
	{GE_CMD_UNKNOWN_29, 0},
	{GE_CMD_UNKNOWN_34, 0},
	{GE_CMD_UNKNOWN_35, 0},
	{GE_CMD_UNKNOWN_39, 0},
	{GE_CMD_UNKNOWN_4E, 0},
	{GE_CMD_UNKNOWN_4F, 0},
	{GE_CMD_UNKNOWN_52, 0},
	{GE_CMD_UNKNOWN_59, 0},
	{GE_CMD_UNKNOWN_5A, 0},
	{GE_CMD_UNKNOWN_B6, 0},
	{GE_CMD_UNKNOWN_B7, 0},
	{GE_CMD_UNKNOWN_D1, 0},
	{GE_CMD_UNKNOWN_ED, 0},
};


GLES_GPU::GLES_GPU()
: resized_(false) {
	lastVsync_ = g_Config.bVSync ? 1 : 0;
	if (gl_extensions.EXT_swap_control_tear) {
		// See http://developer.download.nvidia.com/opengl/specs/WGL_EXT_swap_control_tear.txt
		glstate.SetVSyncInterval(g_Config.bVSync ? -1 :0);
	} else {
		glstate.SetVSyncInterval(g_Config.bVSync ? 1 : 0);
	}
	
#ifdef ANDROID
	if (gl_extensions.QCOM_binning_control)
		/*
		We can try different HINTS later or even with option to toggle for Adreno GPU

		CPU_OPTIMIZED_QCOM                
		- binning algorithm focuses on lower CPU utilization (this path increases vertex processing
		
		GPU_OPTIMIZED_QCOM					
		- binning algorithm focuses on lower GPU utilization (this path increases CPU usage
		
		RENDER_DIRECT_TO_FRAMEBUFFER_QCOM 
		- render directly to the final framebuffer and bypass tile memory 
		(this path has a low CPU usage, but in some cases uses more memory bandwidth)
		
		*/
		glHint(GL_BINNING_CONTROL_HINT_QCOM, GL_RENDER_DIRECT_TO_FRAMEBUFFER_QCOM);
 #endif
 
	shaderManager_ = new ShaderManager();
	transformDraw_.SetShaderManager(shaderManager_);
	transformDraw_.SetTextureCache(&textureCache_);
	transformDraw_.SetFramebufferManager(&framebufferManager_);
	framebufferManager_.SetTextureCache(&textureCache_);
	framebufferManager_.SetShaderManager(shaderManager_);

	// Sanity check gstate
	if ((int *)&gstate.transferstart - (int *)&gstate != 0xEA) {
		ERROR_LOG(G3D, "gstate has drifted out of sync!");
	}

	// Sanity check commandFlags table - no dupes please
	std::set<u8> dupeCheck;
	commandFlags_ = new u8[256];
	memset(commandFlags_, 0, 256 * sizeof(bool));
	for (size_t i = 0; i < ARRAY_SIZE(commandTable); i++) {
		u8 cmd = commandTable[i].cmd;
		if (dupeCheck.find(cmd) != dupeCheck.end()) {
			ERROR_LOG(G3D, "Command table Dupe: %02x (%i)", (int)cmd, (int)cmd);
		} else {
			dupeCheck.insert(cmd);
		}
		commandFlags_[cmd] |= commandTable[i].flags;
	}
	// Find commands missing from the table.
	for (int i = 0; i < 0xEF; i++) {
		if (dupeCheck.find((u8)i) == dupeCheck.end()) {
			ERROR_LOG(G3D, "Command missing from table: %02x (%i)", i, i);
		}
	}

	BuildReportingInfo();
}

GLES_GPU::~GLES_GPU() {
	framebufferManager_.DestroyAllFBOs();
	shaderManager_->ClearCache(true);
	delete shaderManager_;
	delete [] commandFlags_;
}

// Let's avoid passing nulls into snprintf().
static const char *GetGLStringAlways(GLenum name) {
	const GLubyte *value = glGetString(name);
	if (!value)
		return "?";
	return (const char *)value;
}

// Needs to be called on GPU thread, not reporting thread.
void GLES_GPU::BuildReportingInfo() {
	const char *glVendor = GetGLStringAlways(GL_VENDOR);
	const char *glRenderer = GetGLStringAlways(GL_RENDERER);
	const char *glVersion = GetGLStringAlways(GL_VERSION);
	const char *glSlVersion = GetGLStringAlways(GL_SHADING_LANGUAGE_VERSION);
	const char *glExtensions = GetGLStringAlways(GL_EXTENSIONS);

	char temp[16384];
	snprintf(temp, sizeof(temp), "%s (%s %s), %s (extensions: %s)", glVersion, glVendor, glRenderer, glSlVersion, glExtensions);
	reportingPrimaryInfo_ = glVendor;
	reportingFullInfo_ = temp;
}

void GLES_GPU::DeviceLost() {
	// Should only be executed on the GL thread.

	// Simply drop all caches and textures.
	// FBOs appear to survive? Or no?
	shaderManager_->ClearCache(false);
	textureCache_.Clear(false);
	framebufferManager_.DeviceLost();
}

void GLES_GPU::InitClear() {
	ScheduleEvent(GPU_EVENT_INIT_CLEAR);
}

void GLES_GPU::InitClearInternal() {
	bool useNonBufferedRendering = g_Config.iRenderingMode == FB_NON_BUFFERED_MODE;
	if (useNonBufferedRendering) {
		glstate.depthWrite.set(GL_TRUE);
		glstate.colorMask.set(GL_TRUE, GL_TRUE, GL_TRUE, GL_TRUE);
		glClearColor(0,0,0,1);
		glClear(GL_COLOR_BUFFER_BIT | GL_DEPTH_BUFFER_BIT | GL_STENCIL_BUFFER_BIT);
	}
	glstate.viewport.set(0, 0, PSP_CoreParameter().pixelWidth, PSP_CoreParameter().pixelHeight);
}

void GLES_GPU::DumpNextFrame() {
	dumpNextFrame_ = true;
}

void GLES_GPU::BeginFrame() {
	ScheduleEvent(GPU_EVENT_BEGIN_FRAME);
}

void GLES_GPU::BeginFrameInternal() {
	// Turn off vsync when unthrottled
	int desiredVSyncInterval = g_Config.bVSync ? 1 : 0;
	if ((PSP_CoreParameter().unthrottle) || (PSP_CoreParameter().fpsLimit == 1))
		desiredVSyncInterval = 0;
	if (desiredVSyncInterval != lastVsync_) {
		// Disabled EXT_swap_control_tear for now, it never seems to settle at the correct timing
		// so it just keeps tearing. Not what I hoped for...
		if (false && gl_extensions.EXT_swap_control_tear) {
			// See http://developer.download.nvidia.com/opengl/specs/WGL_EXT_swap_control_tear.txt
			glstate.SetVSyncInterval(-desiredVSyncInterval);
		} else {
			glstate.SetVSyncInterval(desiredVSyncInterval);
		}
		lastVsync_ = desiredVSyncInterval;
	}

	textureCache_.StartFrame();
	transformDraw_.DecimateTrackedVertexArrays();

	if (dumpNextFrame_) {
		NOTICE_LOG(G3D, "DUMPING THIS FRAME");
		dumpThisFrame_ = true;
		dumpNextFrame_ = false;
	} else if (dumpThisFrame_) {
		dumpThisFrame_ = false;
	}
	shaderManager_->DirtyShader();

	// Not sure if this is really needed.
	shaderManager_->DirtyUniform(DIRTY_ALL);

	framebufferManager_.BeginFrame();
}

void GLES_GPU::SetDisplayFramebuffer(u32 framebuf, u32 stride, GEBufferFormat format) {
	framebufferManager_.SetDisplayFramebuffer(framebuf, stride, format);
}

bool GLES_GPU::FramebufferDirty() {
	// FIXME: Workaround for displaylists sometimes hanging unprocessed.  Not yet sure of the cause.
	if (g_Config.bSeparateCPUThread) {
		// FIXME: Workaround for displaylists sometimes hanging unprocessed.  Not yet sure of the cause.
		ScheduleEvent(GPU_EVENT_PROCESS_QUEUE);
		// Allow it to process fully before deciding if it's dirty.
		SyncThread();
	}

	VirtualFramebuffer *vfb = framebufferManager_.GetDisplayVFB();
	if (vfb) {
		bool dirty = vfb->dirtyAfterDisplay;
		vfb->dirtyAfterDisplay = false;
		return dirty;
	}
	return true;
}

bool GLES_GPU::FramebufferReallyDirty() {
	// FIXME: Workaround for displaylists sometimes hanging unprocessed.  Not yet sure of the cause.
	if (g_Config.bSeparateCPUThread) {
		// FIXME: Workaround for displaylists sometimes hanging unprocessed.  Not yet sure of the cause.
		ScheduleEvent(GPU_EVENT_PROCESS_QUEUE);
		// Allow it to process fully before deciding if it's dirty.
		SyncThread();
	}

	VirtualFramebuffer *vfb = framebufferManager_.GetDisplayVFB();
	if (vfb) {
		bool dirty = vfb->reallyDirtyAfterDisplay;
		vfb->reallyDirtyAfterDisplay = false;
		return dirty;
	}
	return true;
}

void GLES_GPU::CopyDisplayToOutput() {
	ScheduleEvent(GPU_EVENT_COPY_DISPLAY_TO_OUTPUT);
}

void GLES_GPU::CopyDisplayToOutputInternal() {
	glstate.depthWrite.set(GL_TRUE);
	glstate.colorMask.set(GL_TRUE, GL_TRUE, GL_TRUE, GL_TRUE);

	transformDraw_.Flush();

	framebufferManager_.CopyDisplayToOutput();
	framebufferManager_.EndFrame();

	shaderManager_->EndFrame();

	// If buffered, discard the depth buffer of the backbuffer. Don't even know if we need one.
#if 0
#ifdef USING_GLES2
	if (gl_extensions.EXT_discard_framebuffer && g_Config.iRenderingMode != 0) {
		GLenum attachments[] = {GL_DEPTH_EXT, GL_STENCIL_EXT};
		glDiscardFramebufferEXT(GL_FRAMEBUFFER, 2, attachments);
	}
#endif
#endif

	gstate_c.textureChanged = true;
}

// Maybe should write this in ASM...
void GLES_GPU::FastRunLoop(DisplayList &list) {
	for (; downcount > 0; --downcount) {
		u32 op = Memory::ReadUnchecked_U32(list.pc);
		u32 cmd = op >> 24;
		u8 cmdFlags = commandFlags_[cmd];
		u32 diff = op ^ gstate.cmdmem[cmd];
		// Inlined CheckFlushOp here to get rid of the dumpThisFrame_ check.
		if ((cmdFlags & FLAG_FLUSHBEFORE) || (diff && (cmdFlags & FLAG_FLUSHBEFOREONCHANGE))) {
			transformDraw_.Flush();
		}
		gstate.cmdmem[cmd] = op;
		if (cmdFlags & FLAG_EXECUTE)
			ExecuteOp(op, diff);

		list.pc += 4;
	}
}

void GLES_GPU::ProcessEvent(GPUEvent ev) {
	switch (ev.type) {
	case GPU_EVENT_INIT_CLEAR:
		InitClearInternal();
		break;

	case GPU_EVENT_BEGIN_FRAME:
		BeginFrameInternal();
		break;

	case GPU_EVENT_COPY_DISPLAY_TO_OUTPUT:
		CopyDisplayToOutputInternal();
		break;

	case GPU_EVENT_INVALIDATE_CACHE:
		InvalidateCacheInternal(ev.invalidate_cache.addr, ev.invalidate_cache.size, ev.invalidate_cache.type);
		break;

	default:
		GPUCommon::ProcessEvent(ev);
	}
}

inline void GLES_GPU::CheckFlushOp(int cmd, u32 diff) {
	u8 cmdFlags = commandFlags_[cmd];
	if ((cmdFlags & FLAG_FLUSHBEFORE) || (diff && (cmdFlags & FLAG_FLUSHBEFOREONCHANGE))) {
		if (dumpThisFrame_) {
			NOTICE_LOG(G3D, "================ FLUSH ================");
		}
		transformDraw_.Flush();
	}
}

void GLES_GPU::PreExecuteOp(u32 op, u32 diff) {
	CheckFlushOp(op >> 24, diff);
}

void GLES_GPU::ExecuteOp(u32 op, u32 diff) {
	u32 cmd = op >> 24;
	u32 data = op & 0xFFFFFF;

	// Handle control and drawing commands here directly. The others we delegate.
	switch (cmd) {
	case GE_CMD_BASE:
		break;

	case GE_CMD_VADDR:
		gstate_c.vertexAddr = gstate_c.getRelativeAddress(data);
		break;

	case GE_CMD_IADDR:
		gstate_c.indexAddr	= gstate_c.getRelativeAddress(data);
		break;

	case GE_CMD_PRIM:
		{
			// This drives all drawing. All other state we just buffer up, then we apply it only
			// when it's time to draw. As most PSP games set state redundantly ALL THE TIME, this is a huge optimization.

			u32 count = data & 0xFFFF;
			GEPrimitiveType prim = static_cast<GEPrimitiveType>(data >> 16);
			
			if (count == 0)
				break;
				
			// Discard AA lines as we can't do anything that makes sense with these anyway. The SW plugin might, though.
			
<<<<<<< HEAD
			if (gstate.isAntiAliasEnabled()) {
				// Discard AA lines in DOA
				if (prim == GE_PRIM_LINE_STRIP)
					break;
				// Discard AA lines in Summon Night 5
				if ((prim == GE_PRIM_LINES) && gstate.isSkinningEnabled())
					break;
			}
=======
			// Discard AA lines in DOA
			if ((prim == GE_PRIM_LINE_STRIP) && gstate.isAntiAliasEnabled())
				break;

			// Discard AA lines in Summon Night 5
			if ((prim == GE_PRIM_LINES) && gstate.isAntiAliasEnabled() && vertTypeIsSkinningEnabled(gstate.vertType))
				break;
>>>>>>> d7ae3f88

			// This also make skipping drawing very effective.
			framebufferManager_.SetRenderFrameBuffer();
			if (gstate_c.skipDrawReason & (SKIPDRAW_SKIPFRAME | SKIPDRAW_NON_DISPLAYED_FB))	{
				transformDraw_.SetupVertexDecoder(gstate.vertType);
				// Rough estimate, not sure what's correct.
				int vertexCost = transformDraw_.EstimatePerVertexCost();
				cyclesExecuted += vertexCost * count;
				return;
			}

			if (!Memory::IsValidAddress(gstate_c.vertexAddr)) {
				ERROR_LOG_REPORT(G3D, "Bad vertex address %08x!", gstate_c.vertexAddr);
				break;
			}

			// TODO: Split this so that we can collect sequences of primitives, can greatly speed things up
			// on platforms where draw calls are expensive like mobile and D3D
			void *verts = Memory::GetPointer(gstate_c.vertexAddr);
			void *inds = 0;
			if ((gstate.vertType & GE_VTYPE_IDX_MASK) != GE_VTYPE_IDX_NONE) {
				if (!Memory::IsValidAddress(gstate_c.indexAddr)) {
					ERROR_LOG_REPORT(G3D, "Bad index address %08x!", gstate_c.indexAddr);
					break;
				}
				inds = Memory::GetPointer(gstate_c.indexAddr);
			}

#ifndef USING_GLES2
			if (prim > GE_PRIM_RECTANGLES) {
				ERROR_LOG_REPORT_ONCE(reportPrim, G3D, "Unexpected prim type: %d", prim);
			}
#endif

			int bytesRead;
			transformDraw_.SubmitPrim(verts, inds, prim, count, gstate.vertType, -1, &bytesRead);

			int vertexCost = transformDraw_.EstimatePerVertexCost();
			gpuStats.vertexGPUCycles += vertexCost * count;
			cyclesExecuted += vertexCost * count;

			// After drawing, we advance the vertexAddr (when non indexed) or indexAddr (when indexed).
			// Some games rely on this, they don't bother reloading VADDR and IADDR.
			// Q: Are these changed reflected in the real registers? Needs testing.
			if (inds) {
				int indexSize = 1;
				if ((gstate.vertType & GE_VTYPE_IDX_MASK) == GE_VTYPE_IDX_16BIT)
					indexSize = 2;
				gstate_c.indexAddr += count * indexSize;
			} else {
				gstate_c.vertexAddr += bytesRead;
			}
		}
		break;

	// The arrow and other rotary items in Puzbob are bezier patches, strangely enough.
	case GE_CMD_BEZIER:
		{
			if (!Memory::IsValidAddress(gstate_c.vertexAddr)) {
				ERROR_LOG_REPORT(G3D, "Bad vertex address %08x!", gstate_c.vertexAddr);
				break;
			}

			void *control_points = Memory::GetPointer(gstate_c.vertexAddr);
			void *indices = NULL;
			if ((gstate.vertType & GE_VTYPE_IDX_MASK) != GE_VTYPE_IDX_NONE) {
				if (!Memory::IsValidAddress(gstate_c.indexAddr)) {
					ERROR_LOG_REPORT(G3D, "Bad index address %08x!", gstate_c.indexAddr);
					break;
				}
				indices = Memory::GetPointer(gstate_c.indexAddr);
			}

			if (gstate.getPatchPrimitiveType() != GE_PATCHPRIM_TRIANGLES) {
				ERROR_LOG_REPORT(G3D, "Unsupported patch primitive %x", gstate.getPatchPrimitiveType());
				break;
			}

			if (gstate.vertType & GE_VTYPE_MORPHCOUNT_MASK) {
				DEBUG_LOG_REPORT(G3D, "Bezier + morph: %i", (gstate.vertType & GE_VTYPE_MORPHCOUNT_MASK) >> GE_VTYPE_MORPHCOUNT_SHIFT);
			}
			if (vertTypeIsSkinningEnabled(gstate.vertType)) {
				DEBUG_LOG_REPORT(G3D, "Bezier + skinning: %i", vertTypeGetNumBoneWeights(gstate.vertType));
			}

			// TODO: Get rid of this old horror...
			int bz_ucount = data & 0xFF;
			int bz_vcount = (data >> 8) & 0xFF;
			//transformDraw_.DrawBezier(bz_ucount, bz_vcount);

			// And instead use this.
			GEPatchPrimType patchPrim = gstate.getPatchPrimitiveType();
			transformDraw_.SubmitBezier(control_points, indices, bz_ucount, bz_vcount, patchPrim, gstate.vertType);
		}
		break;

	case GE_CMD_SPLINE:
		{
			if (!Memory::IsValidAddress(gstate_c.vertexAddr)) {
				ERROR_LOG_REPORT(G3D, "Bad vertex address %08x!", gstate_c.vertexAddr);
				break;
			}

			void *control_points = Memory::GetPointer(gstate_c.vertexAddr);
			void *indices = NULL;
			if ((gstate.vertType & GE_VTYPE_IDX_MASK) != GE_VTYPE_IDX_NONE) {
				if (!Memory::IsValidAddress(gstate_c.indexAddr)) {
					ERROR_LOG_REPORT(G3D, "Bad index address %08x!", gstate_c.indexAddr);
					break;
				}
				indices = Memory::GetPointer(gstate_c.indexAddr);
			}

			if (gstate.getPatchPrimitiveType() != GE_PATCHPRIM_TRIANGLES) {
				ERROR_LOG_REPORT(G3D, "Unsupported patch primitive %x", gstate.getPatchPrimitiveType());
				break;
			}

			if (gstate.vertType & GE_VTYPE_MORPHCOUNT_MASK) {
				DEBUG_LOG_REPORT(G3D, "Spline + morph: %i", (gstate.vertType & GE_VTYPE_MORPHCOUNT_MASK) >> GE_VTYPE_MORPHCOUNT_SHIFT);
			}
			if (vertTypeIsSkinningEnabled(gstate.vertType)) {
				DEBUG_LOG_REPORT(G3D, "Spline + skinning: %i", vertTypeGetNumBoneWeights(gstate.vertType));
			}

			int sp_ucount = data & 0xFF;
			int sp_vcount = (data >> 8) & 0xFF;
			int sp_utype = (data >> 16) & 0x3;
			int sp_vtype = (data >> 18) & 0x3;
			GEPatchPrimType patchPrim = gstate.getPatchPrimitiveType();
			transformDraw_.SubmitSpline(control_points, indices, sp_ucount, sp_vcount, sp_utype, sp_vtype, patchPrim, gstate.vertType);
		}
		break;

	case GE_CMD_BJUMP:
		if (data != 0)
			WARN_LOG_REPORT_ONCE(bjump, G3D, "Unsupported bjump: %06x", data);
		// bounding box jump. Let's just not jump, for now.
		break;

	case GE_CMD_BOUNDINGBOX:
		if (data != 0)
			WARN_LOG_REPORT_ONCE(boundingbox, G3D, "Unsupported bounding box: %06x", data);
		// bounding box test. Let's do nothing.
		break;

	case GE_CMD_VERTEXTYPE:
		if (diff)
			shaderManager_->DirtyUniform(DIRTY_UVSCALEOFFSET);
		break;

	case GE_CMD_REGION1:
	case GE_CMD_REGION2:
		if (diff)
			gstate_c.framebufChanged = true;
		break;

	case GE_CMD_CLIPENABLE:
		//we always clip, this is opengl
		break;

	case GE_CMD_CULLFACEENABLE:
	case GE_CMD_CULL:
		break;

	case GE_CMD_TEXTUREMAPENABLE:
		if (diff)
			gstate_c.textureChanged = true;
		break;

	case GE_CMD_LIGHTINGENABLE:
		break;

	case GE_CMD_FOGCOLOR:
		if (diff)
			shaderManager_->DirtyUniform(DIRTY_FOGCOLOR);
		break;

	case GE_CMD_FOG1:
		if (diff)
			shaderManager_->DirtyUniform(DIRTY_FOGCOEF);
		break;

	case GE_CMD_FOG2:
		if (diff)
			shaderManager_->DirtyUniform(DIRTY_FOGCOEF);
		break;

	case GE_CMD_FOGENABLE:
		break;

	case GE_CMD_DITHERENABLE:
		break;

	case GE_CMD_OFFSETX:
		break;

	case GE_CMD_OFFSETY:
		break;

	case GE_CMD_TEXSCALEU:
		if (diff) {
			gstate_c.uv.uScale = getFloat24(data);
			if (!g_Config.bPrescaleUV)
				shaderManager_->DirtyUniform(DIRTY_UVSCALEOFFSET);
		}
		break;

	case GE_CMD_TEXSCALEV:
		if (diff) {
			gstate_c.uv.vScale = getFloat24(data);
			if (!g_Config.bPrescaleUV)
				shaderManager_->DirtyUniform(DIRTY_UVSCALEOFFSET);
		}
		break;

	case GE_CMD_TEXOFFSETU:
		if (diff) {
			gstate_c.uv.uOff = getFloat24(data);
			if (!g_Config.bPrescaleUV)
				shaderManager_->DirtyUniform(DIRTY_UVSCALEOFFSET);
		}
		break;

	case GE_CMD_TEXOFFSETV:
		if (diff) {
			gstate_c.uv.vOff = getFloat24(data);
			if (!g_Config.bPrescaleUV)
				shaderManager_->DirtyUniform(DIRTY_UVSCALEOFFSET);
		}
		break;

	case GE_CMD_SCISSOR1:
	case GE_CMD_SCISSOR2:
		if (diff)
			gstate_c.framebufChanged = true;
		break;

		///
	case GE_CMD_MINZ:
	case GE_CMD_MAXZ:
		break;

	case GE_CMD_FRAMEBUFPTR:
	case GE_CMD_FRAMEBUFWIDTH:
	case GE_CMD_FRAMEBUFPIXFORMAT:
		if (diff)
			gstate_c.framebufChanged = true;
		break;

	case GE_CMD_TEXADDR0:
	case GE_CMD_TEXADDR1:
	case GE_CMD_TEXADDR2:
	case GE_CMD_TEXADDR3:
	case GE_CMD_TEXADDR4:
	case GE_CMD_TEXADDR5:
	case GE_CMD_TEXADDR6:
	case GE_CMD_TEXADDR7:
		gstate_c.textureChanged = true;
		shaderManager_->DirtyUniform(DIRTY_UVSCALEOFFSET);
		break;

	case GE_CMD_TEXBUFWIDTH0:
	case GE_CMD_TEXBUFWIDTH1:
	case GE_CMD_TEXBUFWIDTH2:
	case GE_CMD_TEXBUFWIDTH3:
	case GE_CMD_TEXBUFWIDTH4:
	case GE_CMD_TEXBUFWIDTH5:
	case GE_CMD_TEXBUFWIDTH6:
	case GE_CMD_TEXBUFWIDTH7:
		gstate_c.textureChanged = true;
		break;

	case GE_CMD_CLUTADDR:
	case GE_CMD_CLUTADDRUPPER:
	case GE_CMD_CLUTFORMAT:
		gstate_c.textureChanged = true;
		// This could be used to "dirty" textures with clut.
		break;

	case GE_CMD_LOADCLUT:
		gstate_c.textureChanged = true;
		textureCache_.LoadClut();
		// This could be used to "dirty" textures with clut.
		break;

	case GE_CMD_TEXMAPMODE:
		if (diff) {
			shaderManager_->DirtyUniform(DIRTY_UVSCALEOFFSET);
		}
		break;

	case GE_CMD_TEXSHADELS:
		break;

	case GE_CMD_TRANSFERSRC:
	case GE_CMD_TRANSFERSRCW:
	case GE_CMD_TRANSFERDST:
	case GE_CMD_TRANSFERDSTW:
	case GE_CMD_TRANSFERSRCPOS:
	case GE_CMD_TRANSFERDSTPOS:
		break;

	case GE_CMD_TRANSFERSIZE:
		break;

	case GE_CMD_TRANSFERSTART:  // Orphis calls this TRXKICK
		{
			// TODO: Here we should check if the transfer overlaps a framebuffer or any textures,
			// and take appropriate action. This is a block transfer between RAM and VRAM, or vice versa.
			// Can we skip this on SkipDraw?
			DoBlockTransfer();

			// Fixes Gran Turismo's funky text issue.
			gstate_c.textureChanged = true;
			break;
		}

	case GE_CMD_TEXSIZE0:
		gstate_c.curTextureWidth = gstate.getTextureWidth(0);
		gstate_c.curTextureHeight = gstate.getTextureHeight(0);
		shaderManager_->DirtyUniform(DIRTY_UVSCALEOFFSET);
		//fall thru - ignoring the mipmap sizes for now
	case GE_CMD_TEXSIZE1:
	case GE_CMD_TEXSIZE2:
	case GE_CMD_TEXSIZE3:
	case GE_CMD_TEXSIZE4:
	case GE_CMD_TEXSIZE5:
	case GE_CMD_TEXSIZE6:
	case GE_CMD_TEXSIZE7:
		gstate_c.textureChanged = true;
		break;

	case GE_CMD_ZBUFPTR:
	case GE_CMD_ZBUFWIDTH:
		break;

	case GE_CMD_AMBIENTCOLOR:
	case GE_CMD_AMBIENTALPHA:
		if (diff)
			shaderManager_->DirtyUniform(DIRTY_AMBIENT);
		break;

	case GE_CMD_MATERIALDIFFUSE:
		if (diff)
			shaderManager_->DirtyUniform(DIRTY_MATDIFFUSE);
		break;

	case GE_CMD_MATERIALEMISSIVE:
		if (diff)
			shaderManager_->DirtyUniform(DIRTY_MATEMISSIVE);
		break;

	case GE_CMD_MATERIALAMBIENT:
	case GE_CMD_MATERIALALPHA:
		if (diff)
			shaderManager_->DirtyUniform(DIRTY_MATAMBIENTALPHA);
		break;

	case GE_CMD_MATERIALSPECULAR:
	case GE_CMD_MATERIALSPECULARCOEF:
		if (diff)
			shaderManager_->DirtyUniform(DIRTY_MATSPECULAR);
		break;

	case GE_CMD_LIGHTTYPE0:
	case GE_CMD_LIGHTTYPE1:
	case GE_CMD_LIGHTTYPE2:
	case GE_CMD_LIGHTTYPE3:
		break;

	case GE_CMD_LX0:case GE_CMD_LY0:case GE_CMD_LZ0:
	case GE_CMD_LX1:case GE_CMD_LY1:case GE_CMD_LZ1:
	case GE_CMD_LX2:case GE_CMD_LY2:case GE_CMD_LZ2:
	case GE_CMD_LX3:case GE_CMD_LY3:case GE_CMD_LZ3:
		{
			int n = cmd - GE_CMD_LX0;
			int l = n / 3;
			int c = n % 3;
			gstate_c.lightpos[l][c] = getFloat24(data);
			if (diff)
				shaderManager_->DirtyUniform(DIRTY_LIGHT0 << l);
		}
		break;

	case GE_CMD_LDX0:case GE_CMD_LDY0:case GE_CMD_LDZ0:
	case GE_CMD_LDX1:case GE_CMD_LDY1:case GE_CMD_LDZ1:
	case GE_CMD_LDX2:case GE_CMD_LDY2:case GE_CMD_LDZ2:
	case GE_CMD_LDX3:case GE_CMD_LDY3:case GE_CMD_LDZ3:
		{
			int n = cmd - GE_CMD_LDX0;
			int l = n / 3;
			int c = n % 3;
			gstate_c.lightdir[l][c] = getFloat24(data);
			if (diff)
				shaderManager_->DirtyUniform(DIRTY_LIGHT0 << l);
		}
		break;

	case GE_CMD_LKA0:case GE_CMD_LKB0:case GE_CMD_LKC0:
	case GE_CMD_LKA1:case GE_CMD_LKB1:case GE_CMD_LKC1:
	case GE_CMD_LKA2:case GE_CMD_LKB2:case GE_CMD_LKC2:
	case GE_CMD_LKA3:case GE_CMD_LKB3:case GE_CMD_LKC3:
		{
			int n = cmd - GE_CMD_LKA0;
			int l = n / 3;
			int c = n % 3;
			gstate_c.lightatt[l][c] = getFloat24(data);
			if (diff)
				shaderManager_->DirtyUniform(DIRTY_LIGHT0 << l);
		}
		break;

	case GE_CMD_LKS0:
	case GE_CMD_LKS1:
	case GE_CMD_LKS2:
	case GE_CMD_LKS3:
		{
			int l = cmd - GE_CMD_LKS0;
			gstate_c.lightspotCoef[l] = getFloat24(data);
			if (diff)
				shaderManager_->DirtyUniform(DIRTY_LIGHT0 << l);
		}
		break;

	case GE_CMD_LKO0:
	case GE_CMD_LKO1:
	case GE_CMD_LKO2:
	case GE_CMD_LKO3:
		{
			int l = cmd - GE_CMD_LKO0;
			gstate_c.lightangle[l] = getFloat24(data);
			if (diff)
				shaderManager_->DirtyUniform(DIRTY_LIGHT0 << l);
		}
		break;

	case GE_CMD_LAC0:case GE_CMD_LAC1:case GE_CMD_LAC2:case GE_CMD_LAC3:
	case GE_CMD_LDC0:case GE_CMD_LDC1:case GE_CMD_LDC2:case GE_CMD_LDC3:
	case GE_CMD_LSC0:case GE_CMD_LSC1:case GE_CMD_LSC2:case GE_CMD_LSC3:
		{
			float r = (float)(data & 0xff)/255.0f;
			float g = (float)((data>>8) & 0xff)/255.0f;
			float b = (float)(data>>16)/255.0f;

			int l = (cmd - GE_CMD_LAC0) / 3;
			int t = (cmd - GE_CMD_LAC0) % 3;
			gstate_c.lightColor[t][l][0] = r;
			gstate_c.lightColor[t][l][1] = g;
			gstate_c.lightColor[t][l][2] = b;
			if (diff)
				shaderManager_->DirtyUniform(DIRTY_LIGHT0 << l);
		}
		break;

	case GE_CMD_VIEWPORTX1:
	case GE_CMD_VIEWPORTY1:
	case GE_CMD_VIEWPORTX2:
	case GE_CMD_VIEWPORTY2:
	case GE_CMD_VIEWPORTZ1:
	case GE_CMD_VIEWPORTZ2:
		if (diff)
			gstate_c.framebufChanged = true;
		break;

	case GE_CMD_LIGHTENABLE0:
	case GE_CMD_LIGHTENABLE1:
	case GE_CMD_LIGHTENABLE2:
	case GE_CMD_LIGHTENABLE3:
		break;

	case GE_CMD_SHADEMODE:
		break;

	case GE_CMD_PATCHDIVISION:
	case GE_CMD_PATCHPRIMITIVE:
	case GE_CMD_PATCHFACING:
		break;


	case GE_CMD_MATERIALUPDATE:
		break;

	//////////////////////////////////////////////////////////////////
	//	CLEARING
	//////////////////////////////////////////////////////////////////
	case GE_CMD_CLEARMODE:
		break;

	//////////////////////////////////////////////////////////////////
	//	ALPHA BLENDING
	//////////////////////////////////////////////////////////////////
	case GE_CMD_ALPHABLENDENABLE:
	case GE_CMD_BLENDMODE:
	case GE_CMD_BLENDFIXEDA:
	case GE_CMD_BLENDFIXEDB:
		break;

	case GE_CMD_ALPHATESTENABLE:
	case GE_CMD_COLORTESTENABLE:
		// They are done in the fragment shader.
		break;

	case GE_CMD_COLORTEST:
	case GE_CMD_COLORTESTMASK:
		if (diff)
			shaderManager_->DirtyUniform(DIRTY_COLORMASK);
		break;

	case GE_CMD_ALPHATEST:
#ifndef USING_GLES2
		if (((data >> 16) & 0xFF) != 0xFF && (data & 7) > 1)
			WARN_LOG_REPORT_ONCE(alphatestmask, G3D, "Unsupported alphatest mask: %02x", (data >> 16) & 0xFF);
		// Intentional fallthrough.
#endif

	case GE_CMD_COLORREF:
		if (diff)
			shaderManager_->DirtyUniform(DIRTY_ALPHACOLORREF);
		break;

	case GE_CMD_TEXENVCOLOR:
		if (diff)
			shaderManager_->DirtyUniform(DIRTY_TEXENV);
		break;

	case GE_CMD_TEXFUNC:
	case GE_CMD_TEXFILTER:
	case GE_CMD_TEXMODE:
	case GE_CMD_TEXFORMAT:
	case GE_CMD_TEXFLUSH:
	case GE_CMD_TEXWRAP:
		break;

	//////////////////////////////////////////////////////////////////
	//	Z/STENCIL TESTING
	//////////////////////////////////////////////////////////////////

	case GE_CMD_STENCILTESTENABLE:
	case GE_CMD_ZTESTENABLE:
	case GE_CMD_ZTEST:
		break;

	case GE_CMD_MORPHWEIGHT0:
	case GE_CMD_MORPHWEIGHT1:
	case GE_CMD_MORPHWEIGHT2:
	case GE_CMD_MORPHWEIGHT3:
	case GE_CMD_MORPHWEIGHT4:
	case GE_CMD_MORPHWEIGHT5:
	case GE_CMD_MORPHWEIGHT6:
	case GE_CMD_MORPHWEIGHT7:
		gstate_c.morphWeights[cmd - GE_CMD_MORPHWEIGHT0] = getFloat24(data);
		break;

	case GE_CMD_DITH0:
	case GE_CMD_DITH1:
	case GE_CMD_DITH2:
	case GE_CMD_DITH3:
		break;

	case GE_CMD_WORLDMATRIXNUMBER:
		gstate.worldmtxnum &= 0xFF00000F;
		break;

	case GE_CMD_WORLDMATRIXDATA:
		{
			int num = gstate.worldmtxnum & 0xF;
			float newVal = getFloat24(data);
			if (num < 12 && newVal != gstate.worldMatrix[num]) {
				Flush();
				gstate.worldMatrix[num] = newVal;
				shaderManager_->DirtyUniform(DIRTY_WORLDMATRIX);
			}
			num++;
			gstate.worldmtxnum = (GE_CMD_WORLDMATRIXNUMBER << 24) | (num & 0xF);
		}
		break;

	case GE_CMD_VIEWMATRIXNUMBER:
		gstate.viewmtxnum &= 0xFF00000F;
		break;

	case GE_CMD_VIEWMATRIXDATA:
		{
			int num = gstate.viewmtxnum & 0xF;
			float newVal = getFloat24(data);
			if (num < 12 && newVal != gstate.viewMatrix[num]) {
				Flush();
				gstate.viewMatrix[num] = newVal;
				shaderManager_->DirtyUniform(DIRTY_VIEWMATRIX);
			}
			num++;
			gstate.viewmtxnum = (GE_CMD_VIEWMATRIXNUMBER << 24) | (num & 0xF);
		}
		break;

	case GE_CMD_PROJMATRIXNUMBER:
		gstate.projmtxnum &= 0xFF00000F;
		break;

	case GE_CMD_PROJMATRIXDATA:
		{
			int num = gstate.projmtxnum & 0xF;
			float newVal = getFloat24(data);
			if (newVal != gstate.projMatrix[num]) {
				Flush();
				gstate.projMatrix[num] = newVal;
				shaderManager_->DirtyUniform(DIRTY_PROJMATRIX | DIRTY_PROJTHROUGHMATRIX);
			}
			num++;
			gstate.projmtxnum = (GE_CMD_PROJMATRIXNUMBER << 24) | (num & 0xF);
		}
		break;

	case GE_CMD_TGENMATRIXNUMBER:
		gstate.texmtxnum &= 0xFF00000F;
		break;

	case GE_CMD_TGENMATRIXDATA:
		{
			int num = gstate.texmtxnum & 0xF;
			float newVal = getFloat24(data);
			if (num < 12 && newVal != gstate.tgenMatrix[num]) {
				Flush();
				gstate.tgenMatrix[num] = newVal;
				shaderManager_->DirtyUniform(DIRTY_TEXMATRIX);
			}
			num++;
			gstate.texmtxnum = (GE_CMD_TGENMATRIXNUMBER << 24) | (num & 0xF);
		}
		break;

	case GE_CMD_BONEMATRIXNUMBER:
		gstate.boneMatrixNumber &= 0xFF00007F;
		break;

	case GE_CMD_BONEMATRIXDATA:
		{
			int num = gstate.boneMatrixNumber & 0x7F;
			float newVal = getFloat24(data);
			if (num < 96 && newVal != gstate.boneMatrix[num]) {
				Flush();
				gstate.boneMatrix[num] = newVal;
				shaderManager_->DirtyUniform(DIRTY_BONEMATRIX0 << (num / 12));
			}
			num++;
			gstate.boneMatrixNumber = (GE_CMD_BONEMATRIXNUMBER << 24) | (num & 0x7F);
		}
		break;

#ifndef USING_GLES2
	case GE_CMD_LOGICOPENABLE:
		if (data != 0)
			ERROR_LOG_REPORT_ONCE(logicOpEnable, G3D, "Unsupported logic op enabled: %x", data);
		break;

	case GE_CMD_LOGICOP:
		if (data != 0)
			ERROR_LOG_REPORT_ONCE(logicOp, G3D, "Unsupported logic op: %06x", data);
		break;

	case GE_CMD_ANTIALIASENABLE:
		if (data != 0)
			WARN_LOG_REPORT_ONCE(antiAlias, G3D, "Unsupported antialias enabled: %06x", data);
		break;

	case GE_CMD_TEXLODSLOPE:
		if (data != 0)
			WARN_LOG_REPORT_ONCE(texLodSlope, G3D, "Unsupported texture lod slope: %06x", data);
		break;

	case GE_CMD_TEXLEVEL:
		if (data == 1)
			WARN_LOG_REPORT_ONCE(texLevel1, G3D, "Unsupported texture level bias settings: %06x", data)
		else if (data != 0)
			WARN_LOG_REPORT_ONCE(texLevel2, G3D, "Unsupported texture level bias settings: %06x", data);
		break;
#endif

	case GE_CMD_UNKNOWN_03: 
	case GE_CMD_UNKNOWN_0D:
	case GE_CMD_UNKNOWN_11:
	case GE_CMD_UNKNOWN_29:
	case GE_CMD_UNKNOWN_34:
	case GE_CMD_UNKNOWN_35:
	case GE_CMD_UNKNOWN_39:
	case GE_CMD_UNKNOWN_4E:
	case GE_CMD_UNKNOWN_4F:
	case GE_CMD_UNKNOWN_52:
	case GE_CMD_UNKNOWN_59:
	case GE_CMD_UNKNOWN_5A:
	case GE_CMD_UNKNOWN_B6:
	case GE_CMD_UNKNOWN_B7:
	case GE_CMD_UNKNOWN_D1:
	case GE_CMD_UNKNOWN_ED:
		WARN_LOG_REPORT_ONCE(unknowncmd, G3D, "Unknown GE command : %08x ", op);
		break;
		
	default:
		GPUCommon::ExecuteOp(op, diff);
		break;
	}
}

void GLES_GPU::UpdateStats() {
	gpuStats.numVertexShaders = shaderManager_->NumVertexShaders();
	gpuStats.numFragmentShaders = shaderManager_->NumFragmentShaders();
	gpuStats.numShaders = shaderManager_->NumPrograms();
	gpuStats.numTextures = (int)textureCache_.NumLoadedTextures();
	gpuStats.numFBOs = (int)framebufferManager_.NumVFBs();
}

void GLES_GPU::DoBlockTransfer() {
	// TODO: This is used a lot to copy data around between render targets and textures,
	// and also to quickly load textures from RAM to VRAM. So we should do checks like the following:
	//  * Does dstBasePtr point to an existing texture? If so maybe reload it immediately.
	//
	//  * Does srcBasePtr point to a render target, and dstBasePtr to a texture? If so
	//    either copy between rt and texture or reassign the texture to point to the render target
	//
	// etc....

	u32 srcBasePtr = gstate.getTransferSrcAddress();
	u32 srcStride = gstate.getTransferSrcStride();

	u32 dstBasePtr = gstate.getTransferDstAddress();
	u32 dstStride = gstate.getTransferDstStride();

	int srcX = gstate.getTransferSrcX();
	int srcY = gstate.getTransferSrcY();

	int dstX = gstate.getTransferDstX();
	int dstY = gstate.getTransferDstY();

	int width = gstate.getTransferWidth();
	int height = gstate.getTransferHeight();

	int bpp = gstate.getTransferBpp();

	DEBUG_LOG(G3D, "Block transfer: %08x/%x -> %08x/%x, %ix%ix%i (%i,%i)->(%i,%i)", srcBasePtr, srcStride, dstBasePtr, dstStride, width, height, bpp, srcX, srcY, dstX, dstY);
	
	if (!Memory::IsValidAddress(srcBasePtr)) {
		ERROR_LOG_REPORT(G3D, "BlockTransfer: Bad source transfer address %08x!", srcBasePtr);
		return;
	}

	if (!Memory::IsValidAddress(dstBasePtr)) {
		ERROR_LOG_REPORT(G3D, "BlockTransfer: Bad destination transfer address %08x!", dstBasePtr);
		return;
	}
	
	// Do the copy!
	for (int y = 0; y < height; y++) {
		const u8 *src = Memory::GetPointer(srcBasePtr + ((y + srcY) * srcStride + srcX) * bpp);
		u8 *dst = Memory::GetPointer(dstBasePtr + ((y + dstY) * dstStride + dstX) * bpp);
		memcpy(dst, src, width * bpp);
	}

	// TODO: Notify all overlapping FBOs that they need to reload.

	textureCache_.Invalidate(dstBasePtr + (dstY * dstStride + dstX) * bpp, height * dstStride * bpp, GPU_INVALIDATE_HINT);
	
	// A few games use this INSTEAD of actually drawing the video image to the screen, they just blast it to
	// the backbuffer. Detect this and have the framebuffermanager draw the pixels.

	u32 backBuffer = framebufferManager_.PrevDisplayFramebufAddr();
	u32 displayBuffer = framebufferManager_.DisplayFramebufAddr();

	if (((backBuffer != 0 && dstBasePtr == backBuffer) ||
		  (displayBuffer != 0 && dstBasePtr == displayBuffer)) &&
			dstStride == 512 && height == 272) {
		framebufferManager_.DrawPixels(Memory::GetPointer(dstBasePtr), GE_FORMAT_8888, 512);
	}
}

void GLES_GPU::InvalidateCache(u32 addr, int size, GPUInvalidationType type) {
	GPUEvent ev(GPU_EVENT_INVALIDATE_CACHE);
	ev.invalidate_cache.addr = addr;
	ev.invalidate_cache.size = size;
	ev.invalidate_cache.type = type;
	ScheduleEvent(ev);
}

void GLES_GPU::InvalidateCacheInternal(u32 addr, int size, GPUInvalidationType type) {
	if (size > 0)
		textureCache_.Invalidate(addr, size, type);
	else
		textureCache_.InvalidateAll(type);

	if (type != GPU_INVALIDATE_ALL)
		framebufferManager_.UpdateFromMemory(addr, size);
}

void GLES_GPU::UpdateMemory(u32 dest, u32 src, int size) {
	InvalidateCache(dest, size, GPU_INVALIDATE_HINT);

	// Track stray copies of a framebuffer in RAM. MotoGP does this.
	if (Memory::IsVRAMAddress(src) && Memory::IsRAMAddress(dest)) {
		framebufferManager_.NotifyFramebufferCopy(src, dest, size);
	}
}

void GLES_GPU::ClearCacheNextFrame() {
	textureCache_.ClearNextFrame();
}

void GLES_GPU::Resized() {
	framebufferManager_.Resized();
}

std::vector<FramebufferInfo> GLES_GPU::GetFramebufferList()
{
	return framebufferManager_.GetFramebufferList();
}

void GLES_GPU::DoState(PointerWrap &p) {
	GPUCommon::DoState(p);

	textureCache_.Clear(true);
	transformDraw_.ClearTrackedVertexArrays();

	gstate_c.textureChanged = true;
	framebufferManager_.DestroyAllFBOs();
}<|MERGE_RESOLUTION|>--- conflicted
+++ resolved
@@ -670,7 +670,7 @@
 				
 			// Discard AA lines as we can't do anything that makes sense with these anyway. The SW plugin might, though.
 			
-<<<<<<< HEAD
+
 			if (gstate.isAntiAliasEnabled()) {
 				// Discard AA lines in DOA
 				if (prim == GE_PRIM_LINE_STRIP)
@@ -679,15 +679,6 @@
 				if ((prim == GE_PRIM_LINES) && gstate.isSkinningEnabled())
 					break;
 			}
-=======
-			// Discard AA lines in DOA
-			if ((prim == GE_PRIM_LINE_STRIP) && gstate.isAntiAliasEnabled())
-				break;
-
-			// Discard AA lines in Summon Night 5
-			if ((prim == GE_PRIM_LINES) && gstate.isAntiAliasEnabled() && vertTypeIsSkinningEnabled(gstate.vertType))
-				break;
->>>>>>> d7ae3f88
 
 			// This also make skipping drawing very effective.
 			framebufferManager_.SetRenderFrameBuffer();
