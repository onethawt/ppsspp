// Copyright (c) 2012- PPSSPP Project.

// This program is free software: you can redistribute it and/or modify
// it under the terms of the GNU General Public License as published by
// the Free Software Foundation, version 2.0 or later versions.

// This program is distributed in the hope that it will be useful,
// but WITHOUT ANY WARRANTY; without even the implied warranty of
// MERCHANTABILITY or FITNESS FOR A PARTICULAR PURPOSE.  See the
// GNU General Public License 2.0 for more details.

// A copy of the GPL 2.0 should have been included with the program.
// If not, see http://www.gnu.org/licenses/

// Official git repository and contact information can be found at
// https://github.com/hrydgard/ppsspp and http://www.ppsspp.org/.

#include "Core/Core.h"
#include "Core/Debugger/Breakpoints.h"
#include "Core/Debugger/SymbolMap.h"
#include "Core/Host.h"
#include "Core/MIPS/MIPSAnalyst.h"
#include "Core/MIPS/JitCommon/JitCommon.h"
#include "Core/CoreTiming.h"
#include <cstdio>

std::vector<BreakPoint> CBreakPoints::breakPoints_;
u32 CBreakPoints::breakSkipFirstAt_ = 0;
u64 CBreakPoints::breakSkipFirstTicks_ = 0;
std::vector<MemCheck> CBreakPoints::memChecks_;
std::vector<MemCheck *> CBreakPoints::cleanupMemChecks_;

MemCheck::MemCheck()
{
	numHits = 0;
}

void MemCheck::Log(u32 addr, bool write, int size, u32 pc)
{
	if (result & MEMCHECK_LOG)
		NOTICE_LOG(MEMMAP, "CHK %s%i at %08x (%s), PC=%08x (%s)", write ? "Write" : "Read", size * 8, addr, symbolMap.GetDescription(addr), pc, symbolMap.GetDescription(pc));
}

void MemCheck::Action(u32 addr, bool write, int size, u32 pc)
{
	int mask = write ? MEMCHECK_WRITE : MEMCHECK_READ;
	if (cond & mask)
	{
		++numHits;

<<<<<<< HEAD
		if (result & MEMCHECK_LOG)
			NOTICE_LOG(MEMMAP, "CHK %s%i at %08x (%s), PC=%08x (%s)", write ? "Write" : "Read", size * 8, addr, symbolMap.GetDescription(addr).c_str(), pc, symbolMap.GetDescription(pc).c_str());
=======
		Log(addr, write, size, pc);
>>>>>>> 5e01119d
		if (result & MEMCHECK_BREAK)
		{
			Core_EnableStepping(true);
			host->SetDebugMode(true);
		}
	}
}

void MemCheck::JitBefore(u32 addr, bool write, int size, u32 pc)
{
	int mask = MEMCHECK_WRITE | MEMCHECK_WRITE_ONCHANGE;
	if (write && (cond & mask) == mask)
	{
		lastAddr = addr;
		lastPC = pc;
		lastSize = size;

		// We have to break to find out if it changed.
		Core_EnableStepping(true);
	}
	else
	{
		lastAddr = 0;
		Action(addr, write, size, pc);
	}
}

void MemCheck::JitCleanup()
{
	if (lastAddr == 0 || lastPC == 0)
		return;

	// Here's the tricky part: would this have changed memory?
	// Note that it did not actually get written.
	bool changed = MIPSAnalyst::OpWouldChangeMemory(lastPC, lastAddr);
	if (changed)
	{
		++numHits;
		Log(lastAddr, true, lastSize, lastPC);
	}

	// Resume if it should not have gone to stepping, or if it did not change.
	if ((!(result & MEMCHECK_BREAK) || !changed) && coreState == CORE_STEPPING)
	{
		CBreakPoints::SetSkipFirst(lastPC);
		Core_EnableStepping(false);
	}
	else
		host->SetDebugMode(true);
}

size_t CBreakPoints::FindBreakpoint(u32 addr, bool matchTemp, bool temp)
{
	for (size_t i = 0; i < breakPoints_.size(); ++i)
	{
		if (breakPoints_[i].addr == addr && (!matchTemp || breakPoints_[i].temporary == temp))
			return i;
	}

	return INVALID_BREAKPOINT;
}

size_t CBreakPoints::FindMemCheck(u32 start, u32 end)
{
	for (size_t i = 0; i < memChecks_.size(); ++i)
	{
		if (memChecks_[i].start == start && memChecks_[i].end == end)
			return i;
	}

	return INVALID_MEMCHECK;
}

bool CBreakPoints::IsAddressBreakPoint(u32 addr)
{
	size_t bp = FindBreakpoint(addr);
	return bp != INVALID_BREAKPOINT && breakPoints_[bp].enabled;
}

bool CBreakPoints::IsAddressBreakPoint(u32 addr, bool* enabled)
{
	size_t bp = FindBreakpoint(addr);
	if (bp == INVALID_BREAKPOINT) return false;
	if (enabled != NULL) *enabled = breakPoints_[bp].enabled;
	return true;
}

bool CBreakPoints::IsTempBreakPoint(u32 addr)
{
	size_t bp = FindBreakpoint(addr, true, true);
	return bp != INVALID_BREAKPOINT;
}

void CBreakPoints::AddBreakPoint(u32 addr, bool temp)
{
	size_t bp = FindBreakpoint(addr, true, temp);
	if (bp == INVALID_BREAKPOINT)
	{
		BreakPoint pt;
		pt.enabled = true;
		pt.temporary = temp;
		pt.addr = addr;

		breakPoints_.push_back(pt);
		Update(addr);
	}
	else if (!breakPoints_[bp].enabled)
	{
		breakPoints_[bp].enabled = true;
		breakPoints_[bp].hasCond = false;
		Update(addr);
	}
}

void CBreakPoints::RemoveBreakPoint(u32 addr)
{
	size_t bp = FindBreakpoint(addr);
	if (bp != INVALID_BREAKPOINT)
	{
		breakPoints_.erase(breakPoints_.begin() + bp);

		// Check again, there might've been an overlapping temp breakpoint.
		bp = FindBreakpoint(addr);
		if (bp != INVALID_BREAKPOINT)
			breakPoints_.erase(breakPoints_.begin() + bp);

		Update(addr);
	}
}

void CBreakPoints::ChangeBreakPoint(u32 addr, bool status)
{
	size_t bp = FindBreakpoint(addr);
	if (bp != INVALID_BREAKPOINT)
	{
		breakPoints_[bp].enabled = status;
		Update(addr);
	}
}

void CBreakPoints::ClearAllBreakPoints()
{
	if (!breakPoints_.empty())
	{
		breakPoints_.clear();
		Update();
	}
}

void CBreakPoints::ClearTemporaryBreakPoints()
{
	if (breakPoints_.empty())
		return;

	bool update = false;
	for (int i = (int)breakPoints_.size()-1; i >= 0; --i)
	{
		if (breakPoints_[i].temporary)
		{
			breakPoints_.erase(breakPoints_.begin() + i);
			update = true;
		}
	}
	
	if (update)
		Update();
}

void CBreakPoints::ChangeBreakPointAddCond(u32 addr, const BreakPointCond &cond)
{
	size_t bp = FindBreakpoint(addr, true, false);
	if (bp != INVALID_BREAKPOINT)
	{
		breakPoints_[bp].hasCond = true;
		breakPoints_[bp].cond = cond;
		Update();
	}
}

void CBreakPoints::ChangeBreakPointRemoveCond(u32 addr)
{
	size_t bp = FindBreakpoint(addr, true, false);
	if (bp != INVALID_BREAKPOINT)
	{
		breakPoints_[bp].hasCond = false;
		Update();
	}
}

BreakPointCond *CBreakPoints::GetBreakPointCondition(u32 addr)
{
	size_t bp = FindBreakpoint(addr, true, false);
	if (bp != INVALID_BREAKPOINT && breakPoints_[bp].hasCond)
		return &breakPoints_[bp].cond;
	return NULL;
}

void CBreakPoints::AddMemCheck(u32 start, u32 end, MemCheckCondition cond, MemCheckResult result)
{
	// This will ruin any pending memchecks.
	cleanupMemChecks_.clear();

	size_t mc = FindMemCheck(start, end);
	if (mc == INVALID_MEMCHECK)
	{
		MemCheck check;
		check.start = start;
		check.end = end;
		check.cond = cond;
		check.result = result;

		memChecks_.push_back(check);
		Update();
	}
	else
	{
		memChecks_[mc].cond = (MemCheckCondition)(memChecks_[mc].cond | cond);
		memChecks_[mc].result = (MemCheckResult)(memChecks_[mc].result | result);
		Update();
	}
}

void CBreakPoints::RemoveMemCheck(u32 start, u32 end)
{
	// This will ruin any pending memchecks.
	cleanupMemChecks_.clear();

	size_t mc = FindMemCheck(start, end);
	if (mc != INVALID_MEMCHECK)
	{
		memChecks_.erase(memChecks_.begin() + mc);
		Update();
	}
}

void CBreakPoints::ChangeMemCheck(u32 start, u32 end, MemCheckCondition cond, MemCheckResult result)
{
	size_t mc = FindMemCheck(start, end);
	if (mc != INVALID_MEMCHECK)
	{
		memChecks_[mc].cond = cond;
		memChecks_[mc].result = result;
		Update();
	}
}

void CBreakPoints::ClearAllMemChecks()
{
	// This will ruin any pending memchecks.
	cleanupMemChecks_.clear();

	if (!memChecks_.empty())
	{
		memChecks_.clear();
		Update();
	}
}

static inline u32 NotCached(u32 val)
{
	// Remove the cached part of the address.
	return val & ~0x40000000;
}

MemCheck *CBreakPoints::GetMemCheck(u32 address, int size)
{
	std::vector<MemCheck>::iterator iter;
	for (iter = memChecks_.begin(); iter != memChecks_.end(); ++iter)
	{
		MemCheck &check = *iter;
		if (check.end != 0)
		{
			if (NotCached(address + size) > NotCached(check.start) && NotCached(address) < NotCached(check.end))
				return &check;
		}
		else
		{
			if (NotCached(check.start) == NotCached(address))
				return &check;
		}
	}

	//none found
	return 0;
}

void CBreakPoints::ExecMemCheck(u32 address, bool write, int size, u32 pc)
{
	auto check = GetMemCheck(address, size);
	if (check)
		check->Action(address, write, size, pc);
}

void CBreakPoints::ExecMemCheckJitBefore(u32 address, bool write, int size, u32 pc)
{
	auto check = GetMemCheck(address, size);
	if (check) {
		check->JitBefore(address, write, size, pc);
		cleanupMemChecks_.push_back(check);
	}
}

void CBreakPoints::ExecMemCheckJitCleanup()
{
	for (auto it = cleanupMemChecks_.begin(), end = cleanupMemChecks_.end(); it != end; ++it) {
		auto check = *it;
		check->JitCleanup();
	}
	cleanupMemChecks_.clear();
}

void CBreakPoints::SetSkipFirst(u32 pc)
{
	breakSkipFirstAt_ = pc;
	breakSkipFirstTicks_ = CoreTiming::GetTicks();
}
u32 CBreakPoints::CheckSkipFirst()
{
	u32 pc = breakSkipFirstAt_;
	if (breakSkipFirstTicks_ == CoreTiming::GetTicks())
		return pc;
	return 0;
}

const std::vector<MemCheck> CBreakPoints::GetMemCheckRanges()
{
	std::vector<MemCheck> ranges = memChecks_;
	for (auto it = memChecks_.begin(), end = memChecks_.end(); it != end; ++it)
	{
		MemCheck check = *it;
		// Toggle the cached part of the address.
		check.start ^= 0x40000000;
		if (check.end != 0)
			check.end ^= 0x40000000;
		ranges.push_back(check);
	}

	return ranges;
}

const std::vector<MemCheck> CBreakPoints::GetMemChecks()
{
	return memChecks_;
}

const std::vector<BreakPoint> CBreakPoints::GetBreakpoints()
{
	return breakPoints_;
}

void CBreakPoints::Update(u32 addr)
{
	if (MIPSComp::jit)
	{
		bool resume = false;
		if (Core_IsStepping() == false)
		{
			Core_EnableStepping(true);
			Core_WaitInactive();
			resume = true;
		}
		
		// In case this is a delay slot, clear the previous instruction too.
		if (addr != 0)
			MIPSComp::jit->ClearCacheAt(addr - 4, 8);
		else
			MIPSComp::jit->ClearCache();

		if (resume)
			Core_EnableStepping(false);
	}

	// Redraw in order to show the breakpoint.
	host->UpdateDisassembly();
}<|MERGE_RESOLUTION|>--- conflicted
+++ resolved
@@ -48,12 +48,7 @@
 	{
 		++numHits;
 
-<<<<<<< HEAD
-		if (result & MEMCHECK_LOG)
-			NOTICE_LOG(MEMMAP, "CHK %s%i at %08x (%s), PC=%08x (%s)", write ? "Write" : "Read", size * 8, addr, symbolMap.GetDescription(addr).c_str(), pc, symbolMap.GetDescription(pc).c_str());
-=======
 		Log(addr, write, size, pc);
->>>>>>> 5e01119d
 		if (result & MEMCHECK_BREAK)
 		{
 			Core_EnableStepping(true);
