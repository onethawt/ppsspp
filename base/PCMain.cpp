// SDL/EGL implementation of the framework.
// This is quite messy due to platform-specific implementations and #ifdef's.
// Note: SDL1.2 implementation is deprecated and will soon be replaced by SDL2.0.
// If your platform is not supported, it is suggested to use Qt instead.

#ifdef _WIN32
#define WIN32_LEAN_AND_MEAN
#include <Windows.h>
#include <shlobj.h>
#include <shlwapi.h>
#include <ShellAPI.h>
#else
#include <unistd.h>
#include <pwd.h>
#endif

#include "SDL.h"
#ifndef _WIN32
#include "SDL/SDLJoystick.h"
SDLJoystick *joystick = NULL;
#endif

#ifdef RPI
#include <bcm_host.h>
#endif

#include <algorithm>

#include "base/display.h"
#include "base/logging.h"
#include "base/timeutil.h"
#include "gfx_es2/gl_state.h"
#include "input/input_state.h"
#include "input/keycodes.h"
#include "net/resolve.h"
#include "base/NKCodeFromSDL.h"
#include "util/const_map.h"
#include "math/math_util.h"

#ifdef PPSSPP
// Bad: PPSSPP includes from native
#include "Core/System.h"
#include "Core/Core.h"
#include "Core/Config.h"

GlobalUIState lastUIState = UISTATE_MENU;
GlobalUIState GetUIState();
#endif

static SDL_Window* g_Screen = NULL;
static bool g_ToggleFullScreenNextFrame = false;
static int g_QuitRequested = 0;

static int g_DesktopWidth = 0;
static int g_DesktopHeight = 0;

#if defined(USING_EGL)
#include "EGL/egl.h"

#if !defined(USING_FBDEV)
#include <X11/Xlib.h>
#include <X11/Xutil.h>
#endif

#include "SDL_syswm.h"
#include "math.h"

static EGLDisplay               g_eglDisplay    = NULL;
static EGLContext               g_eglContext    = NULL;
static EGLSurface               g_eglSurface    = NULL;
#ifdef USING_FBDEV
static EGLNativeDisplayType     g_Display       = NULL;
#else
static Display*                 g_Display       = NULL;
#endif
static NativeWindowType         g_Window        = (NativeWindowType)NULL;

int8_t CheckEGLErrors(const std::string& file, uint16_t line) {
	EGLenum error;
	std::string errortext;

	error = eglGetError();
	switch (error)
	{
		case EGL_SUCCESS: case 0:           return 0;
		case EGL_NOT_INITIALIZED:           errortext = "EGL_NOT_INITIALIZED"; break;
		case EGL_BAD_ACCESS:                errortext = "EGL_BAD_ACCESS"; break;
		case EGL_BAD_ALLOC:                 errortext = "EGL_BAD_ALLOC"; break;
		case EGL_BAD_ATTRIBUTE:             errortext = "EGL_BAD_ATTRIBUTE"; break;
		case EGL_BAD_CONTEXT:               errortext = "EGL_BAD_CONTEXT"; break;
		case EGL_BAD_CONFIG:                errortext = "EGL_BAD_CONFIG"; break;
		case EGL_BAD_CURRENT_SURFACE:       errortext = "EGL_BAD_CURRENT_SURFACE"; break;
		case EGL_BAD_DISPLAY:               errortext = "EGL_BAD_DISPLAY"; break;
		case EGL_BAD_SURFACE:               errortext = "EGL_BAD_SURFACE"; break;
		case EGL_BAD_MATCH:                 errortext = "EGL_BAD_MATCH"; break;
		case EGL_BAD_PARAMETER:             errortext = "EGL_BAD_PARAMETER"; break;
		case EGL_BAD_NATIVE_PIXMAP:         errortext = "EGL_BAD_NATIVE_PIXMAP"; break;
		case EGL_BAD_NATIVE_WINDOW:         errortext = "EGL_BAD_NATIVE_WINDOW"; break;
		default:                            errortext = "unknown"; break;
	}
	printf( "ERROR: EGL Error detected in file %s at line %d: %s (0x%X)\n", file.c_str(), line, errortext.c_str(), error );
	return 1;
}
#define EGL_ERROR(str, check) { \
		if (check) CheckEGLErrors( __FILE__, __LINE__ ); \
		printf("EGL ERROR: " str "\n"); \
		return 1; \
	}

int8_t EGL_Open() {
#ifdef USING_FBDEV
	g_Display = ((EGLNativeDisplayType)0);
#else
	if ((g_Display = XOpenDisplay(NULL)) == NULL)
		EGL_ERROR("Unable to get display!", false);
#endif
	if ((g_eglDisplay = eglGetDisplay((NativeDisplayType)g_Display)) == EGL_NO_DISPLAY)
		EGL_ERROR("Unable to create EGL display.", true);
	if (eglInitialize(g_eglDisplay, NULL, NULL) != EGL_TRUE)
		EGL_ERROR("Unable to initialize EGL display.", true);
	return 0;
}

int8_t EGL_Init() {
	EGLConfig g_eglConfig;
	EGLint g_numConfigs = 0;
	EGLint attrib_list[]= {
	// TODO: Should cycle through fallbacks, like on Android
#ifdef USING_FBDEV
		EGL_RED_SIZE,        5,
		EGL_GREEN_SIZE,      6,
		EGL_BLUE_SIZE,       5,
#endif
		EGL_DEPTH_SIZE,      16,
		EGL_SURFACE_TYPE,    EGL_WINDOW_BIT,
		EGL_RENDERABLE_TYPE, EGL_OPENGL_ES2_BIT,
		EGL_SAMPLE_BUFFERS,  0,
		EGL_SAMPLES,         0,
#ifdef MAEMO
		EGL_BUFFER_SIZE, 16,
#endif
		EGL_NONE};

	const EGLint attributes[] = { EGL_CONTEXT_CLIENT_VERSION, 2, EGL_NONE };

	EGLBoolean result = eglChooseConfig(g_eglDisplay, attrib_list, &g_eglConfig, 1, &g_numConfigs);
	if (result != EGL_TRUE || g_numConfigs == 0) EGL_ERROR("Unable to query for available configs.", true);

	g_eglContext = eglCreateContext(g_eglDisplay, g_eglConfig, NULL, attributes );
	if (g_eglContext == EGL_NO_CONTEXT) EGL_ERROR("Unable to create GLES context!", true);

#if !defined(USING_FBDEV)
	//Get the SDL window handle
	SDL_SysWMinfo sysInfo; //Will hold our Window information
	SDL_VERSION(&sysInfo.version); //Set SDL version
	if (SDL_GetWMInfo(&sysInfo) <= 0) {
		printf("EGL ERROR: Unable to get SDL window handle: %s\n", SDL_GetError());
		return 1;
	}
#endif

#ifdef USING_FBDEV
	g_Window = (NativeWindowType)NULL;
#else
	g_Window = (NativeWindowType)sysInfo.info.x11.window;
#endif
	g_eglSurface = eglCreateWindowSurface(g_eglDisplay, g_eglConfig, g_Window, 0);
	if (g_eglSurface == EGL_NO_SURFACE)
		EGL_ERROR("Unable to create EGL surface!", true);

	if (eglMakeCurrent(g_eglDisplay, g_eglSurface, g_eglSurface, g_eglContext) != EGL_TRUE)
		EGL_ERROR("Unable to make GLES context current.", true);

	return 0;
}

void EGL_Close() {
	if (g_eglDisplay != NULL) {
		eglMakeCurrent(g_eglDisplay, NULL, NULL, EGL_NO_CONTEXT);
		if (g_eglContext != NULL) {
			eglDestroyContext(g_eglDisplay, g_eglContext);
		}
		if (g_eglSurface != NULL) {
			eglDestroySurface(g_eglDisplay, g_eglSurface);
		}
		eglTerminate(g_eglDisplay);
		g_eglDisplay = NULL;
	}
	if (g_Display != NULL) {
#if !defined(USING_FBDEV)
		XCloseDisplay(g_Display);
#endif
		g_Display = NULL;
	}
	g_eglSurface = NULL;
	g_eglContext = NULL;
}
#endif

//Dual Head Support
bool verifyIsNumber(char * string)
{
    int x = 0;
    int len;
    
    if (string == NULL)
    {
      return false;
    }
    
    len = strlen(string);

    while(x < len) {
           if(!isdigit(*(string+x)))
           return false;
           ++x;
    }
    return true;
}

int getNumVideoDisplays(void)
{
  
#ifdef USESDL2
  #warning "sdl2 code"
  return SDL_GetNumVideoDisplays();
#else
  #warning "sdl1.2 code"
  return 0;
#endif

}

//Dual Head Support
int getDisplayNumber(void)
{
    int displayNumber;
    long tempValue = 0;
    char * displayNumberStr;
    
    // setup default display
    displayNumber = 0;
    
    //get environment
    displayNumberStr=getenv("SDL_VIDEO_FULLSCREEN_HEAD");
    
    // check if a valid number was found
    if(verifyIsNumber(displayNumberStr))
    {
      // a valid number was found

      //convert to integer
      tempValue = atoi(displayNumberStr);
      
      //check if larger equal zero and less display numbers 
      if ((tempValue >=0) && (tempValue < getNumVideoDisplays())) 
      {
          // check passed
          displayNumber = tempValue;
      }
    }
    
    return displayNumber;
}

// Simple implementations of System functions


void SystemToast(const char *text) {
#ifdef _WIN32
	MessageBox(0, text, "Toast!", MB_ICONINFORMATION);
#else
	puts(text);
#endif
}

void ShowKeyboard() {
	// Irrelevant on PC
}

void Vibrate(int length_ms) {
	// Ignore on PC
}

void System_SendMessage(const char *command, const char *parameter) {
	if (!strcmp(command, "toggle_fullscreen")) {
		g_ToggleFullScreenNextFrame = true;
	} else if (!strcmp(command, "finish")) {
		// Do a clean exit
		g_QuitRequested = true;
	}
}

void LaunchBrowser(const char *url) {
#ifdef _WIN32
	ShellExecute(NULL, "open", url, NULL, NULL, SW_SHOWNORMAL);
#elif __linux__
	std::string command = std::string("xdg-open ") + url;
	int err = system(command.c_str());
	if (err) {
		ILOG("Would have gone to %s but xdg-utils seems not to be installed", url)
	}
#elif __APPLE__
	std::string command = std::string("open ") + url;
	system(command.c_str());
#else
	ILOG("Would have gone to %s but LaunchBrowser is not implemented on this platform", url);
#endif
}

void LaunchMarket(const char *url) {
#ifdef _WIN32
	ShellExecute(NULL, "open", url, NULL, NULL, SW_SHOWNORMAL);
#elif __linux__
	std::string command = std::string("xdg-open ") + url;
	int err = system(command.c_str());
	if (err) {
		ILOG("Would have gone to %s but xdg-utils seems not to be installed", url)
	}
#elif __APPLE__
	std::string command = std::string("open ") + url;
	system(command.c_str());
#else
	ILOG("Would have gone to %s but LaunchMarket is not implemented on this platform", url);
#endif
}

void LaunchEmail(const char *email_address) {
#ifdef _WIN32
	ShellExecute(NULL, "open", (std::string("mailto:") + email_address).c_str(), NULL, NULL, SW_SHOWNORMAL);
#elif __linux__
	std::string command = std::string("xdg-email ") + email_address;
	int err = system(command.c_str());
	if (err) {
		ILOG("Would have gone to %s but xdg-utils seems not to be installed", email_address)
	}
#elif __APPLE__
	std::string command = std::string("open mailto:") + email_address;
	system(command.c_str());
#else
	ILOG("Would have opened your email client for %s but LaunchEmail is not implemented on this platform", email_address);
#endif
}

std::string System_GetProperty(SystemProperty prop) {
	switch (prop) {
	case SYSPROP_NAME:
#ifdef _WIN32
		return "SDL:Windows";
#elif __linux__
		return "SDL:Linux";
#elif __APPLE__
		return "SDL:OSX";
#else
		return "SDL:";
#endif
	case SYSPROP_LANGREGION:
		return "en_US";
	default:
		return "";
	}
}

int System_GetPropertyInt(SystemProperty prop) {return -1;}

InputState input_state;

static const int legacyKeyMap[] {
	NKCODE_X,          //A
	NKCODE_S,          //B
	NKCODE_Z,          //X
	NKCODE_A,          //Y
	NKCODE_W,          //LBUMPER
	NKCODE_Q,          //RBUMPER
	NKCODE_1,        //START
	NKCODE_2,        //SELECT
	NKCODE_DPAD_UP,         //UP
	NKCODE_DPAD_DOWN,       //DOWN
	NKCODE_DPAD_LEFT,       //LEFT
	NKCODE_DPAD_RIGHT,      //RIGHT
	0,                  //MENU (SwipeDown)
	NKCODE_ESCAPE,  //BACK
	NKCODE_I,          //JOY UP
	NKCODE_K,          //JOY DOWN
	NKCODE_J,          //JOY LEFT
	NKCODE_L,          //JOY RIGHT
};

void SimulateGamepad(const uint8 *keys, InputState *input) {
	// Legacy key mapping.
	input->pad_buttons = 0;
	input->pad_lstick_x = 0;
	input->pad_lstick_y = 0;
	input->pad_rstick_x = 0;
	input->pad_rstick_y = 0;
}

extern void mixaudio(void *userdata, Uint8 *stream, int len) {
	NativeMix((short *)stream, len / 4);
}

// returns -1 on failure
static int parseInt(const char *str) {
	int val;
	int retval = sscanf(str, "%d", &val);
	printf("%i = scanf %s\n", retval, str);
	if (retval != 1) {
		return -1;
	} else {
		return val;
	}
}

static float parseFloat(const char *str) {
	float val;
	int retval = sscanf(str, "%f", &val);
	printf("%i = sscanf %s\n", retval, str);
	if (retval != 1) {
		return -1.0f;
	} else {
		return val;
	}
}

void ToggleFullScreenIfFlagSet() {
	if (g_ToggleFullScreenNextFrame) {
		g_ToggleFullScreenNextFrame = false;

		Uint32 window_flags = SDL_GetWindowFlags(g_Screen);
		SDL_SetWindowFullscreen(g_Screen, window_flags ^ SDL_WINDOW_FULLSCREEN_DESKTOP);
	}
}

#ifdef _WIN32
#undef main
#endif
int main(int argc, char *argv[]) {
#ifdef RPI
	bcm_host_init();
#endif
	putenv((char*)"SDL_VIDEO_CENTERED=1");

	std::string app_name;
	std::string app_name_nice;
	bool landscape;
	NativeGetAppInfo(&app_name, &app_name_nice, &landscape);

	net::Init();

	if (SDL_Init(SDL_INIT_VIDEO | SDL_INIT_JOYSTICK | SDL_INIT_AUDIO) < 0) {
		fprintf(stderr, "Unable to initialize SDL: %s\n", SDL_GetError());
		return 1;
	}

#ifdef __APPLE__
	// Make sure to request a somewhat modern GL context at least - the
	// latest supported by MacOSX (really, really sad...)
	// Requires SDL 2.0
	// We really should upgrade to SDL 2.0 soon.
	//SDL_GL_SetAttribute(SDL_GL_CONTEXT_PROFILE_MASK, SDL_GL_CONTEXT_PROFILE_CORE);
	//SDL_GL_SetAttribute(SDL_GL_CONTEXT_MAJOR_VERSION, 3);
	//SDL_GL_SetAttribute(SDL_GL_CONTEXT_MINOR_VERSION, 2);
#endif

#ifdef USING_EGL
	if (EGL_Open())
		return 1;
#endif

	// Get the video info before doing anything else, so we don't get skewed resolution results.
	// TODO: support multiple displays correctly
	SDL_DisplayMode displayMode;
	int should_be_zero = SDL_GetCurrentDisplayMode(0, &displayMode);
	if (should_be_zero != 0) {
		fprintf(stderr, "Could not get display mode: %s\n", SDL_GetError());
		return 1;
	}
	g_DesktopWidth = displayMode.w;
	g_DesktopHeight = displayMode.h;

	SDL_GL_SetAttribute(SDL_GL_RED_SIZE, 8);
	SDL_GL_SetAttribute(SDL_GL_GREEN_SIZE, 8);
	SDL_GL_SetAttribute(SDL_GL_BLUE_SIZE, 8);
	SDL_GL_SetAttribute(SDL_GL_DEPTH_SIZE, 24);
	SDL_GL_SetAttribute(SDL_GL_STENCIL_SIZE, 8);
	SDL_GL_SetAttribute(SDL_GL_DOUBLEBUFFER, 1);
	SDL_GL_SetSwapInterval(1);

	Uint32 mode;
#ifdef USING_GLES2
	mode = SDL_SWSURFACE | SDL_FULLSCREEN;
#else
	mode = SDL_WINDOW_OPENGL | SDL_WINDOW_RESIZABLE;
#endif
	int set_xres = -1;
	int set_yres = -1;
	bool portrait = false;
	bool set_ipad = false;
	float set_dpi = 1.0f;
	float set_scale = 1.0f;

	for (int i = 1; i < argc; i++) {
		if (!strcmp(argv[i],"--fullscreen"))
			mode |= SDL_WINDOW_FULLSCREEN_DESKTOP;
		if (set_xres == -2) {
			set_xres = parseInt(argv[i]);
		} else if (set_yres == -2) {
			set_yres = parseInt(argv[i]);
		}
		if (set_dpi == -2)
			set_dpi = parseFloat(argv[i]);
		if (set_scale == -2)
			set_scale = parseFloat(argv[i]);

		if (!strcmp(argv[i],"--xres"))
			set_xres = -2;
		if (!strcmp(argv[i],"--yres"))
			set_yres = -2;
		if (!strcmp(argv[i],"--dpi"))
			set_dpi = -2;
		if (!strcmp(argv[i],"--scale"))
			set_scale = -2;
	
		if (!strcmp(argv[i],"--ipad"))
			set_ipad = true;
		if (!strcmp(argv[i],"--portrait"))
			portrait = true;
	}

	if (mode & SDL_WINDOW_FULLSCREEN_DESKTOP) {
		pixel_xres = g_DesktopWidth;
		pixel_yres = g_DesktopHeight;
#ifdef PPSSPP
		g_Config.bFullScreen = true;
#endif
	} else {
		// set a sensible default resolution (2x)
		pixel_xres = 480 * 2 * set_scale;
		pixel_yres = 272 * 2 * set_scale;
		if (portrait) {
			std::swap(pixel_xres, pixel_yres);
		}
#ifdef PPSSPP
		g_Config.bFullScreen = false;
#endif
	}

	set_dpi = 1.0f / set_dpi;

	if (set_ipad) {
		pixel_xres = 1024;
		pixel_yres = 768;
	}
	if (!landscape) {
		std::swap(pixel_xres, pixel_yres);
	}

	if (set_xres > 0) {
		pixel_xres = set_xres;
	}
	if (set_yres > 0) {
		pixel_yres = set_yres;
	}
	float dpi_scale = 1.0f;
	if (set_dpi > 0) {
		dpi_scale = set_dpi;
	}

	dp_xres = (float)pixel_xres * dpi_scale;
	dp_yres = (float)pixel_yres * dpi_scale;

<<<<<<< HEAD
#ifdef USESDL2
#warning "sdl2 code"
	//Dual Head Support
	g_Screen = SDL_CreateWindow((app_name_nice + " " + version_string).c_str(), \
				      SDL_WINDOWPOS_UNDEFINED_DISPLAY(getDisplayNumber()), \
				      SDL_WINDOWPOS_UNDEFINED, pixel_xres, pixel_yres, mode);

#else
	#warning "sdl1.2 code"
	g_Screen = SDL_SetVideoMode(pixel_xres, pixel_yres, 0, mode);
#endif
=======
	g_Screen = SDL_CreateWindow(app_name_nice.c_str(), SDL_WINDOWPOS_CENTERED, SDL_WINDOWPOS_CENTERED, pixel_xres, pixel_yres, mode);
>>>>>>> d3743d0f
	if (g_Screen == NULL) {
		fprintf(stderr, "SDL_CreateWindow failed: %s\n", SDL_GetError());
		SDL_Quit();
		return 2;
	}

	SDL_GLContext glContext = SDL_GL_CreateContext(g_Screen);
	if (glContext == NULL) {
		fprintf(stderr, "SDL_GL_CreateContext failed: %s\n", SDL_GetError());
		SDL_Quit();
		return 2;
	}

#ifdef USING_EGL
	EGL_Init();
#endif

#ifdef PPSSPP
	SDL_SetWindowTitle(g_Screen, (app_name_nice + " " + PPSSPP_GIT_VERSION).c_str());
#endif

#ifdef MOBILE_DEVICE
	SDL_ShowCursor(SDL_DISABLE);
#endif


#ifndef USING_GLES2
	if (GLEW_OK != glewInit()) {
		printf("Failed to initialize glew!\n");
		return 1;
	}

	if (GLEW_VERSION_2_0) {
		printf("OpenGL 2.0 or higher.\n");
	} else {
		printf("Sorry, this program requires OpenGL 2.0.\n");
		return 1;
	}
#endif

#ifdef _MSC_VER
	// VFSRegister("temp/", new DirectoryAssetReader("E:\\Temp\\"));
	TCHAR path[MAX_PATH];
	SHGetFolderPath(NULL, CSIDL_APPDATA, NULL, 0, path);
	PathAppend(path, (app_name + "\\").c_str());
#else
	// Mac / Linux
	char path[2048];
	const char *the_path = getenv("HOME");
	if (!the_path) {
		struct passwd* pwd = getpwuid(getuid());
		if (pwd)
			the_path = pwd->pw_dir;
	}
	strcpy(path, the_path);
	if (path[strlen(path)-1] != '/')
		strcat(path, "/");
#endif

#ifdef _WIN32
	NativeInit(argc, (const char **)argv, path, "D:\\", "BADCOFFEE",false);
#else
	NativeInit(argc, (const char **)argv, path, "/tmp", "BADCOFFEE",false);
#endif

	pixel_in_dps = (float)pixel_xres / dp_xres;
	g_dpi_scale = dp_xres / (float)pixel_xres;

	printf("Pixels: %i x %i\n", pixel_xres, pixel_yres);
	printf("Virtual pixels: %i x %i\n", dp_xres, dp_yres);

	NativeInitGraphics();
	NativeResized();

	SDL_AudioSpec fmt, ret_fmt;
	memset(&fmt, 0, sizeof(fmt));
	fmt.freq = 44100;
	fmt.format = AUDIO_S16;
	fmt.channels = 2;
	fmt.samples = 2048;
	fmt.callback = &mixaudio;
	fmt.userdata = (void *)0;

	if (SDL_OpenAudio(&fmt, &ret_fmt) < 0) {
		ELOG("Failed to open audio: %s", SDL_GetError());
	} else {
		if (ret_fmt.samples != fmt.samples) // Notify, but still use it
			ELOG("Output audio samples: %d (requested: %d)", ret_fmt.samples, fmt.samples);
		if (ret_fmt.freq != fmt.freq || ret_fmt.format != fmt.format || ret_fmt.channels != fmt.channels) {
			ELOG("Sound buffer format does not match requested format.");
			ELOG("Output audio freq: %d (requested: %d)", ret_fmt.freq, fmt.freq);
			ELOG("Output audio format: %d (requested: %d)", ret_fmt.format, fmt.format);
			ELOG("Output audio channels: %d (requested: %d)", ret_fmt.channels, fmt.channels);
			ELOG("Provided output format does not match requirement, turning audio off");
			SDL_CloseAudio();
		}
	}

	// Audio must be unpaused _after_ NativeInit()
	SDL_PauseAudio(0);
#ifndef _WIN32
	joystick = new SDLJoystick();
#endif
	EnableFZ();

	int framecount = 0;
	float t = 0;
	float lastT = 0;
	uint32_t pad_buttons = 0;	 // legacy pad buttons
	while (true) {
		input_state.accelerometer_valid = false;
		input_state.mouse_valid = true;

		SDL_Event event;
		while (SDL_PollEvent(&event)) {
			float mx = event.motion.x * g_dpi_scale;
			float my = event.motion.y * g_dpi_scale;

			switch (event.type) {
			case SDL_QUIT:
				g_QuitRequested = 1;
				break;
#if !defined(MOBILE_DEVICE)
			case SDL_WINDOWEVENT:
			switch (event.window.event) {
				case SDL_WINDOWEVENT_RESIZED:
					{
						Uint32 window_flags = SDL_GetWindowFlags(g_Screen);
						bool fullscreen = (window_flags & SDL_WINDOW_FULLSCREEN);

						pixel_xres = event.window.data1;
						pixel_yres = event.window.data2;
						dp_xres = (float)pixel_xres * dpi_scale;
						dp_yres = (float)pixel_yres * dpi_scale;
						NativeResized();

#if defined(PPSSPP)
						// Set variable here in case fullscreen was toggled by hotkey
						g_Config.bFullScreen = fullscreen;

						// Hide/Show cursor correctly toggling fullscreen
						if (lastUIState == UISTATE_INGAME && fullscreen && !g_Config.bShowTouchControls) {
								SDL_ShowCursor(SDL_DISABLE);
						} else if (lastUIState != UISTATE_INGAME || !fullscreen) {
								SDL_ShowCursor(SDL_ENABLE);
						}
#endif
						break;
					}
					break;
				}
#endif
			case SDL_KEYDOWN:
				{
					int k = event.key.keysym.sym;
					KeyInput key;
					key.flags = KEY_DOWN;
					key.keyCode = KeyMapRawSDLtoNative.find(k)->second;
					key.deviceId = DEVICE_ID_KEYBOARD;
					NativeKey(key);

					for (int i = 0; i < ARRAY_SIZE(legacyKeyMap); i++) {
						if (legacyKeyMap[i] == key.keyCode)
							pad_buttons |= 1 << i;
					}
					break;
				}
			case SDL_KEYUP:
				{
					int k = event.key.keysym.sym;
					KeyInput key;
					key.flags = KEY_UP;
					key.keyCode = KeyMapRawSDLtoNative.find(k)->second;
					key.deviceId = DEVICE_ID_KEYBOARD;
					NativeKey(key);
					for (int i = 0; i < ARRAY_SIZE(legacyKeyMap); i++) {
						if (legacyKeyMap[i] == key.keyCode)
							pad_buttons &= ~(1 << i);
					}
					break;
				}
			case SDL_MOUSEBUTTONDOWN:
				switch (event.button.button) {
				case SDL_BUTTON_LEFT:
					{
						input_state.pointer_x[0] = mx;
						input_state.pointer_y[0] = my;
						input_state.pointer_down[0] = true;
						input_state.mouse_valid = true;
						TouchInput input;
						input.x = mx;
						input.y = my;
						input.flags = TOUCH_DOWN | TOUCH_MOUSE;
						input.id = 0;
						NativeTouch(input);
						KeyInput key(DEVICE_ID_MOUSE, NKCODE_EXT_MOUSEBUTTON_1, KEY_DOWN);
						NativeKey(key);
					}
					break;
				case SDL_BUTTON_RIGHT:
					{
						KeyInput key(DEVICE_ID_MOUSE, NKCODE_EXT_MOUSEBUTTON_2, KEY_DOWN);
						NativeKey(key);
					}
					break;
				}
				break;
			case SDL_MOUSEWHEEL:
				{
					KeyInput key;
					key.deviceId = DEVICE_ID_MOUSE;
					if (event.wheel.y > 0) {
						key.keyCode = NKCODE_EXT_MOUSEWHEEL_UP;
					} else {
						key.keyCode = NKCODE_EXT_MOUSEWHEEL_DOWN;
					}
					key.flags = KEY_DOWN;
					NativeKey(key);

					// SDL2 doesn't consider the mousewheel a button anymore
					// so let's send the KEY_UP right away.
					// Maybe KEY_UP alone will suffice?
					key.flags = KEY_UP;
					NativeKey(key);
				}
			case SDL_MOUSEMOTION:
				if (input_state.pointer_down[0]) {
					input_state.pointer_x[0] = mx;
					input_state.pointer_y[0] = my;
					input_state.mouse_valid = true;
					TouchInput input;
					input.x = mx;
					input.y = my;
					input.flags = TOUCH_MOVE | TOUCH_MOUSE;
					input.id = 0;
					NativeTouch(input);
				}
				break;
			case SDL_MOUSEBUTTONUP:
				switch (event.button.button) {
				case SDL_BUTTON_LEFT:
					{
						input_state.pointer_x[0] = mx;
						input_state.pointer_y[0] = my;
						input_state.pointer_down[0] = false;
						input_state.mouse_valid = true;
						//input_state.mouse_buttons_up = 1;
						TouchInput input;
						input.x = mx;
						input.y = my;
						input.flags = TOUCH_UP | TOUCH_MOUSE;
						input.id = 0;
						NativeTouch(input);
						KeyInput key(DEVICE_ID_MOUSE, NKCODE_EXT_MOUSEBUTTON_1, KEY_UP);
						NativeKey(key);
					}
					break;
				case SDL_BUTTON_RIGHT:
					{
						KeyInput key(DEVICE_ID_MOUSE, NKCODE_EXT_MOUSEBUTTON_2, KEY_UP);
						NativeKey(key);
					}
					break;
				}
				break;
			default:
#ifndef _WIN32
				joystick->ProcessInput(event);
#endif
				break;
			}
		}
		if (g_QuitRequested)
			break;
		const uint8 *keys = SDL_GetKeyboardState(NULL);
		SimulateGamepad(keys, &input_state);
		input_state.pad_buttons = pad_buttons;
		UpdateInputState(&input_state, true);
#ifdef PPSSPP
		UpdateRunLoop();
#else
		NativeUpdate(input_state);
		NativeRender();
#endif
		if (g_QuitRequested)
			break;
#if defined(PPSSPP) && !defined(MOBILE_DEVICE)
		if (lastUIState != GetUIState()) {
			lastUIState = GetUIState();
			if (lastUIState == UISTATE_INGAME && g_Config.bFullScreen && !g_Config.bShowTouchControls)
				SDL_ShowCursor(SDL_DISABLE);
			if (lastUIState != UISTATE_INGAME && g_Config.bFullScreen)
				SDL_ShowCursor(SDL_ENABLE);
		}
#endif

		if (framecount % 60 == 0) {
			// glsl_refresh(); // auto-reloads modified GLSL shaders once per second.
		}

#ifdef USING_EGL
		eglSwapBuffers(g_eglDisplay, g_eglSurface);
#else
		if (!keys[SDLK_TAB] || t - lastT >= 1.0/60.0)
		{
			SDL_GL_SwapWindow(g_Screen);
			lastT = t;
		}
#endif

		ToggleFullScreenIfFlagSet();
		time_update();
		t = time_now();
		framecount++;
	}
#ifndef _WIN32
	delete joystick;
#endif
	// Faster exit, thanks to the OS. Remove this if you want to debug shutdown
	// The speed difference is only really noticable on Linux. On Windows you do notice it though
#ifndef MOBILE_DEVICE
	exit(0);
#endif
	NativeShutdownGraphics();
	SDL_PauseAudio(1);
	SDL_CloseAudio();
	NativeShutdown();
#ifdef USING_EGL
	EGL_Close();
#endif
	SDL_GL_DeleteContext(glContext);
	SDL_Quit();
	net::Shutdown();
#ifdef RPI
	bcm_host_deinit();
#endif

	exit(0);
	return 0;
}<|MERGE_RESOLUTION|>--- conflicted
+++ resolved
@@ -197,69 +197,19 @@
 }
 #endif
 
-//Dual Head Support
-bool verifyIsNumber(char * string)
-{
-    int x = 0;
-    int len;
-    
-    if (string == NULL)
-    {
-      return false;
-    }
-    
-    len = strlen(string);
-
-    while(x < len) {
-           if(!isdigit(*(string+x)))
-           return false;
-           ++x;
-    }
-    return true;
-}
-
-int getNumVideoDisplays(void)
-{
-  
-#ifdef USESDL2
-  #warning "sdl2 code"
-  return SDL_GetNumVideoDisplays();
-#else
-  #warning "sdl1.2 code"
-  return 0;
-#endif
-
-}
-
-//Dual Head Support
 int getDisplayNumber(void)
 {
-    int displayNumber;
-    long tempValue = 0;
+    int displayNumber = 0;
     char * displayNumberStr;
-    
-    // setup default display
-    displayNumber = 0;
-    
+
     //get environment
     displayNumberStr=getenv("SDL_VIDEO_FULLSCREEN_HEAD");
-    
-    // check if a valid number was found
-    if(verifyIsNumber(displayNumberStr))
+
+    if (displayNumberStr)
     {
-      // a valid number was found
-
-      //convert to integer
-      tempValue = atoi(displayNumberStr);
-      
-      //check if larger equal zero and less display numbers 
-      if ((tempValue >=0) && (tempValue < getNumVideoDisplays())) 
-      {
-          // check passed
-          displayNumber = tempValue;
-      }
+      displayNumber = atoi(displayNumberStr);
     }
-    
+
     return displayNumber;
 }
 
@@ -569,21 +519,9 @@
 	dp_xres = (float)pixel_xres * dpi_scale;
 	dp_yres = (float)pixel_yres * dpi_scale;
 
-<<<<<<< HEAD
-#ifdef USESDL2
-#warning "sdl2 code"
-	//Dual Head Support
-	g_Screen = SDL_CreateWindow((app_name_nice + " " + version_string).c_str(), \
-				      SDL_WINDOWPOS_UNDEFINED_DISPLAY(getDisplayNumber()), \
-				      SDL_WINDOWPOS_UNDEFINED, pixel_xres, pixel_yres, mode);
-
-#else
-	#warning "sdl1.2 code"
-	g_Screen = SDL_SetVideoMode(pixel_xres, pixel_yres, 0, mode);
-#endif
-=======
-	g_Screen = SDL_CreateWindow(app_name_nice.c_str(), SDL_WINDOWPOS_CENTERED, SDL_WINDOWPOS_CENTERED, pixel_xres, pixel_yres, mode);
->>>>>>> d3743d0f
+	g_Screen = SDL_CreateWindow(app_name_nice.c_str(), SDL_WINDOWPOS_UNDEFINED_DISPLAY(getDisplayNumber()),\
+					SDL_WINDOWPOS_UNDEFINED, pixel_xres, pixel_yres, mode);
+
 	if (g_Screen == NULL) {
 		fprintf(stderr, "SDL_CreateWindow failed: %s\n", SDL_GetError());
 		SDL_Quit();
@@ -644,9 +582,9 @@
 #endif
 
 #ifdef _WIN32
-	NativeInit(argc, (const char **)argv, path, "D:\\", "BADCOFFEE",false);
-#else
-	NativeInit(argc, (const char **)argv, path, "/tmp", "BADCOFFEE",false);
+	NativeInit(argc, (const char **)argv, path, "D:\\", "BADCOFFEE");
+#else
+	NativeInit(argc, (const char **)argv, path, "/tmp", "BADCOFFEE");
 #endif
 
 	pixel_in_dps = (float)pixel_xres / dp_xres;
