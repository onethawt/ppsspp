--- conflicted
+++ resolved
@@ -245,13 +245,10 @@
 
 	bool useFastInt = g_Config.iCpuCore == CPU_FASTINTERPRETER;
 	UICheckBox(GEN_ID, x, y += 50, "Slightly faster interpreter (may crash)", ALIGN_TOPLEFT, &useFastInt);
-<<<<<<< HEAD
-=======
 	// ui_draw2d.DrawText(UBUNTU48, "much faster JIT coming later", x, y+=50, 0xcFFFFFFF, ALIGN_LEFT);
 	UICheckBox(GEN_ID, x, y += 50, "On-screen Touch Controls", ALIGN_TOPLEFT, &g_Config.bShowTouchControls);
 	if (g_Config.bShowTouchControls)
 		UICheckBox(GEN_ID, x + 50, y += 50, "Show Analog Stick", ALIGN_TOPLEFT, &g_Config.bShowAnalogStick);
->>>>>>> b16ca4d0
 	g_Config.iCpuCore = useFastInt ? CPU_FASTINTERPRETER : CPU_INTERPRETER;
 
 	bool useJit = g_Config.iCpuCore == CPU_JIT;
