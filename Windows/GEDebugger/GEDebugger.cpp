// Copyright (c) 2012- PPSSPP Project.

// This program is free software: you can redistribute it and/or modify
// it under the terms of the GNU General Public License as published by
// the Free Software Foundation, version 2.0 or later versions.

// This program is distributed in the hope that it will be useful,
// but WITHOUT ANY WARRANTY; without even the implied warranty of
// MERCHANTABILITY or FITNESS FOR A PARTICULAR PURPOSE.  See the
// GNU General Public License 2.0 for more details.

// A copy of the GPL 2.0 should have been included with the program.
// If not, see http://www.gnu.org/licenses/

// Official git repository and contact information can be found at
// https://github.com/hrydgard/ppsspp and http://www.ppsspp.org/.

#include <vector>
#include <string>
#include <set>

#include "native/base/mutex.h"
#include "Windows/GEDebugger/GEDebugger.h"
#include "Windows/GEDebugger/SimpleGLWindow.h"
#include "Windows/GEDebugger/CtrlDisplayListView.h"
#include "Windows/WindowsHost.h"
#include "Windows/WndMainWindow.h"
#include "Windows/main.h"
#include "GPU/GPUInterface.h"
#include "GPU/Common/GPUDebugInterface.h"
#include "GPU/GPUState.h"
#include <windowsx.h>
#include <commctrl.h>

const UINT WM_GEDBG_BREAK_CMD = WM_USER + 200;
const UINT WM_GEDBG_BREAK_DRAW = WM_USER + 201;

enum PauseAction {
	PAUSE_CONTINUE,
	PAUSE_GETFRAMEBUF,
	PAUSE_GETTEX,
};

static bool attached = false;
// TODO
static bool textureCaching = true;
static recursive_mutex pauseLock;
static condition_variable pauseWait;
static PauseAction pauseAction = PAUSE_CONTINUE;
static recursive_mutex actionLock;
static condition_variable actionWait;

static std::vector<bool> breakCmds;
static std::set<u32> breakPCs;
static bool breakNextOp = false;
static bool breakNextDraw = false;

static bool bufferResult;
static GPUDebugBuffer bufferFrame;
static GPUDebugBuffer bufferTex;

// TODO: Simplify and move out of windows stuff, just block in a common way for everyone.

void CGEDebugger::Init() {
	SimpleGLWindow::RegisterClass();
	CtrlDisplayListView::registerClass();
}

static void SetPauseAction(PauseAction act) {
	{
		lock_guard guard(pauseLock);
		actionLock.lock();
		pauseAction = act;
	}

	pauseWait.notify_one();
	actionWait.wait(actionLock);
	actionLock.unlock();
}

static void RunPauseAction() {
	lock_guard guard(actionLock);

	switch (pauseAction) {
	case PAUSE_CONTINUE:
		// Don't notify, just go back, woke up by accident.
		return;

	case PAUSE_GETFRAMEBUF:
		bufferResult = gpuDebug->GetCurrentFramebuffer(bufferFrame);
		break;

	case PAUSE_GETTEX:
		bufferResult = gpuDebug->GetCurrentTexture(bufferTex);
		break;
	}

	actionWait.notify_one();
	pauseAction = PAUSE_CONTINUE;
}

static void ForceUnpause() {
	lock_guard guard(pauseLock);
	lock_guard actionGuard(actionLock);
	pauseAction = PAUSE_CONTINUE;
	pauseWait.notify_one();
}

CGEDebugger::CGEDebugger(HINSTANCE _hInstance, HWND _hParent)
	: Dialog((LPCSTR)IDD_GEDEBUGGER, _hInstance, _hParent), frameWindow(NULL), texWindow(NULL) {
	breakCmds.resize(256, false);
	Core_ListenShutdown(ForceUnpause);

	// it's ugly, but .rc coordinates don't match actual pixels and it screws
	// up both the size and the aspect ratio
	// TODO: Could be scrollable in case the framebuf is larger?  Also should be better positioned.
	RECT frameRect;
	HWND frameWnd = GetDlgItem(m_hDlg,IDC_GEDBG_FRAME);

	GetWindowRect(frameWnd,&frameRect);
	MapWindowPoints(HWND_DESKTOP,m_hDlg,(LPPOINT)&frameRect,2);
	MoveWindow(frameWnd,frameRect.left,frameRect.top,512,272,TRUE);

	HWND wnd = addTabWindow(L"CtrlDisplayListView",L"Display List");
	displayList = CtrlDisplayListView::getFrom(wnd);
}

CGEDebugger::~CGEDebugger() {
	delete frameWindow;
	delete texWindow;
}

void CGEDebugger::SetupPreviews() {
	if (frameWindow == NULL) {
		frameWindow = SimpleGLWindow::GetFrom(GetDlgItem(m_hDlg, IDC_GEDBG_FRAME));
		frameWindow->Initialize(SimpleGLWindow::ALPHA_IGNORE | SimpleGLWindow::RESIZE_SHRINK_CENTER);
		// TODO: Why doesn't this work?
		frameWindow->Clear();
	}
	if (texWindow == NULL) {
		texWindow = SimpleGLWindow::GetFrom(GetDlgItem(m_hDlg, IDC_GEDBG_TEX));
		texWindow->Initialize(SimpleGLWindow::ALPHA_BLEND | SimpleGLWindow::RESIZE_SHRINK_CENTER);
		// TODO: Why doesn't this work?
		texWindow->Clear();
	}
}

<<<<<<< HEAD
HWND CGEDebugger::addTabWindow(wchar_t* className, wchar_t* title, DWORD style)
{
	HWND tabControl = GetDlgItem(m_hDlg,IDC_GEDBG_MAINTAB);
	style |= WS_CHILD;

	TCITEM tcItem;
	ZeroMemory (&tcItem,sizeof (tcItem));
	tcItem.mask			= TCIF_TEXT;
	tcItem.dwState		= 0;
	tcItem.pszText		= title;
	tcItem.cchTextMax	= (int)wcslen(tcItem.pszText)+1;
	tcItem.iImage		= 0;

	int index = TabCtrl_GetItemCount(tabControl);
	int result = TabCtrl_InsertItem(tabControl,index,&tcItem);

	RECT tabRect;
	GetWindowRect(tabControl,&tabRect);
	MapWindowPoints(HWND_DESKTOP,m_hDlg,(LPPOINT)&tabRect,2);
	TabCtrl_AdjustRect(tabControl, FALSE, &tabRect);

	HWND hwnd = CreateWindowEx(0,className,title,style,
		tabRect.left,tabRect.top,tabRect.right-tabRect.left,tabRect.bottom-tabRect.top,
		m_hDlg,0,MainWindow::GetHInstance(),0);
	tabs.push_back(hwnd);

	showTab(index);
	return hwnd;
}

void CGEDebugger::showTab(int index, bool setControlIndex)
{
	HWND tabControl = GetDlgItem(m_hDlg,IDC_GEDBG_MAINTAB);

	for (size_t i = 0; i < tabs.size(); i++)
	{
		ShowWindow(tabs[i],i == index ? SW_NORMAL : SW_HIDE);
	}

	if (setControlIndex)
	{
		TabCtrl_SetCurSel(tabControl,index);
	}
}

void CGEDebugger::showTab(HWND pageHandle)
{
	HWND tabControl = GetDlgItem(m_hDlg,IDC_GEDBG_MAINTAB);

	for (size_t i = 0; i < tabs.size(); i++)
	{
		if (tabs[i] == pageHandle)
		{
			TabCtrl_SetCurSel(tabControl,i);
		}
		ShowWindow(tabs[i],tabs[i] == pageHandle ? SW_NORMAL : SW_HIDE);
=======
void CGEDebugger::UpdatePreviews() {
	// TODO: Do something different if not paused?

	bufferResult = false;
	SetPauseAction(PAUSE_GETFRAMEBUF);

	if (bufferResult) {
		auto fmt = SimpleGLWindow::Format(bufferFrame.GetFormat());
		frameWindow->Draw(bufferFrame.GetData(), bufferFrame.GetStride(), bufferFrame.GetHeight(), bufferFrame.GetFlipped(), fmt);
	} else {
		ERROR_LOG(COMMON, "Unable to get framebuffer.");
		frameWindow->Clear();
	}

	bufferResult = false;
	SetPauseAction(PAUSE_GETTEX);

	if (bufferResult) {
		auto fmt = SimpleGLWindow::Format(bufferTex.GetFormat());
		texWindow->Draw(bufferTex.GetData(), bufferTex.GetStride(), bufferTex.GetHeight(), bufferTex.GetFlipped(), fmt);
	} else {
		ERROR_LOG(COMMON, "Unable to get texture.");
		texWindow->Clear();
	}

	DisplayList list;
	if (gpuDebug->GetCurrentDisplayList(list)) {
		CtrlDisplayListView *displayList = CtrlDisplayListView::getFrom(GetDlgItem(m_hDlg, IDC_GEDBG_CURRENTDISPLAYLIST));
		displayList->setDisplayList(list);
>>>>>>> 9ace2be7
	}
}

BOOL CGEDebugger::DlgProc(UINT message, WPARAM wParam, LPARAM lParam) {
	switch (message) {
	case WM_INITDIALOG:
		return TRUE;

	case WM_SIZE:
		// TODO
		return TRUE;

	case WM_CLOSE:
		Show(false);
		return TRUE;

	case WM_SHOWWINDOW:
		SetupPreviews();
		break;

	case WM_NOTIFY:
		switch (wParam)
		{
		case IDC_GEDBG_MAINTAB:
			{
				HWND tabControl = GetDlgItem(m_hDlg, IDC_GEDBG_MAINTAB);
				NMHDR* pNotifyMessage = NULL;
				pNotifyMessage = (LPNMHDR)lParam; 
				if (pNotifyMessage->hwndFrom == tabControl)
				{
					int iPage = TabCtrl_GetCurSel(tabControl);
					showTab(iPage,false);
				}
			}
			break;
		}
		break;

	case WM_COMMAND:
		switch (LOWORD(wParam)) {
		case IDC_GEDBG_STEPDRAW:
			attached = true;
			SetupPreviews();

			pauseWait.notify_one();
			breakNextOp = false;
			breakNextDraw = true;
			break;

		case IDC_GEDBG_STEP:
			attached = true;
			SetupPreviews();

			pauseWait.notify_one();
			breakNextOp = true;
			breakNextDraw = false;
			break;

		case IDC_GEDBG_RESUME:
			frameWindow->Clear();
			texWindow->Clear();
			// TODO: detach?  Should probably have separate UI, or just on activate?
			breakNextOp = false;
			breakNextDraw = false;
			pauseWait.notify_one();
			break;
		}
		break;

	case WM_GEDBG_BREAK_CMD:
		{
			u32 pc = (u32)wParam;
			auto info = gpuDebug->DissassembleOp(pc);
			NOTICE_LOG(COMMON, "Waiting at %08x, %s", pc, info.desc.c_str());
			UpdatePreviews();
		}
		break;

	case WM_GEDBG_BREAK_DRAW:
		{
			NOTICE_LOG(COMMON, "Waiting at a draw");
			UpdatePreviews();
		}
		break;
	}

	return FALSE;
}

// The below WindowsHost methods are called on the GPU thread.

bool WindowsHost::GPUDebuggingActive() {
	return attached;
}

static void PauseWithMessage(UINT msg, WPARAM wParam = NULL, LPARAM lParam = NULL) {
	lock_guard guard(pauseLock);
	if (Core_IsInactive()) {
		return;
	}

	PostMessage(geDebuggerWindow->GetDlgHandle(), msg, wParam, lParam);

	do {
		RunPauseAction();
		pauseWait.wait(pauseLock);
	} while (pauseAction != PAUSE_CONTINUE);
}

void WindowsHost::GPUNotifyCommand(u32 pc) {
	u32 op = Memory::ReadUnchecked_U32(pc);
	u8 cmd = op >> 24;

	const bool breakPC = breakPCs.find(pc) != breakPCs.end();
	if (breakNextOp || breakCmds[cmd] || breakPC) {
		PauseWithMessage(WM_GEDBG_BREAK_CMD, (WPARAM) pc);
	}
}

void WindowsHost::GPUNotifyDisplay(u32 framebuf, u32 stride, int format) {
}

void WindowsHost::GPUNotifyDraw() {
	if (breakNextDraw) {
		PauseWithMessage(WM_GEDBG_BREAK_DRAW);
	}
}

void WindowsHost::GPUNotifyTextureAttachment(u32 addr) {
}

bool WindowsHost::GPUAllowTextureCache(u32 addr) {
	return textureCaching;
}<|MERGE_RESOLUTION|>--- conflicted
+++ resolved
@@ -121,7 +121,7 @@
 	MapWindowPoints(HWND_DESKTOP,m_hDlg,(LPPOINT)&frameRect,2);
 	MoveWindow(frameWnd,frameRect.left,frameRect.top,512,272,TRUE);
 
-	HWND wnd = addTabWindow(L"CtrlDisplayListView",L"Display List");
+	HWND wnd = AddTabWindow(L"CtrlDisplayListView",L"Display List");
 	displayList = CtrlDisplayListView::getFrom(wnd);
 }
 
@@ -145,8 +145,38 @@
 	}
 }
 
-<<<<<<< HEAD
-HWND CGEDebugger::addTabWindow(wchar_t* className, wchar_t* title, DWORD style)
+void CGEDebugger::UpdatePreviews() {
+	// TODO: Do something different if not paused?
+
+	bufferResult = false;
+	SetPauseAction(PAUSE_GETFRAMEBUF);
+
+	if (bufferResult) {
+		auto fmt = SimpleGLWindow::Format(bufferFrame.GetFormat());
+		frameWindow->Draw(bufferFrame.GetData(), bufferFrame.GetStride(), bufferFrame.GetHeight(), bufferFrame.GetFlipped(), fmt);
+	} else {
+		ERROR_LOG(COMMON, "Unable to get framebuffer.");
+		frameWindow->Clear();
+	}
+
+	bufferResult = false;
+	SetPauseAction(PAUSE_GETTEX);
+
+	if (bufferResult) {
+		auto fmt = SimpleGLWindow::Format(bufferTex.GetFormat());
+		texWindow->Draw(bufferTex.GetData(), bufferTex.GetStride(), bufferTex.GetHeight(), bufferTex.GetFlipped(), fmt);
+	} else {
+		ERROR_LOG(COMMON, "Unable to get texture.");
+		texWindow->Clear();
+	}
+
+	DisplayList list;
+	if (gpuDebug->GetCurrentDisplayList(list)) {
+		displayList->setDisplayList(list);
+	}
+}
+
+HWND CGEDebugger::AddTabWindow(wchar_t* className, wchar_t* title, DWORD style)
 {
 	HWND tabControl = GetDlgItem(m_hDlg,IDC_GEDBG_MAINTAB);
 	style |= WS_CHILD;
@@ -172,11 +202,11 @@
 		m_hDlg,0,MainWindow::GetHInstance(),0);
 	tabs.push_back(hwnd);
 
-	showTab(index);
+	ShowTab(index);
 	return hwnd;
 }
 
-void CGEDebugger::showTab(int index, bool setControlIndex)
+void CGEDebugger::ShowTab(int index, bool setControlIndex)
 {
 	HWND tabControl = GetDlgItem(m_hDlg,IDC_GEDBG_MAINTAB);
 
@@ -191,7 +221,7 @@
 	}
 }
 
-void CGEDebugger::showTab(HWND pageHandle)
+void CGEDebugger::ShowTab(HWND pageHandle)
 {
 	HWND tabControl = GetDlgItem(m_hDlg,IDC_GEDBG_MAINTAB);
 
@@ -202,37 +232,6 @@
 			TabCtrl_SetCurSel(tabControl,i);
 		}
 		ShowWindow(tabs[i],tabs[i] == pageHandle ? SW_NORMAL : SW_HIDE);
-=======
-void CGEDebugger::UpdatePreviews() {
-	// TODO: Do something different if not paused?
-
-	bufferResult = false;
-	SetPauseAction(PAUSE_GETFRAMEBUF);
-
-	if (bufferResult) {
-		auto fmt = SimpleGLWindow::Format(bufferFrame.GetFormat());
-		frameWindow->Draw(bufferFrame.GetData(), bufferFrame.GetStride(), bufferFrame.GetHeight(), bufferFrame.GetFlipped(), fmt);
-	} else {
-		ERROR_LOG(COMMON, "Unable to get framebuffer.");
-		frameWindow->Clear();
-	}
-
-	bufferResult = false;
-	SetPauseAction(PAUSE_GETTEX);
-
-	if (bufferResult) {
-		auto fmt = SimpleGLWindow::Format(bufferTex.GetFormat());
-		texWindow->Draw(bufferTex.GetData(), bufferTex.GetStride(), bufferTex.GetHeight(), bufferTex.GetFlipped(), fmt);
-	} else {
-		ERROR_LOG(COMMON, "Unable to get texture.");
-		texWindow->Clear();
-	}
-
-	DisplayList list;
-	if (gpuDebug->GetCurrentDisplayList(list)) {
-		CtrlDisplayListView *displayList = CtrlDisplayListView::getFrom(GetDlgItem(m_hDlg, IDC_GEDBG_CURRENTDISPLAYLIST));
-		displayList->setDisplayList(list);
->>>>>>> 9ace2be7
 	}
 }
 
@@ -264,7 +263,7 @@
 				if (pNotifyMessage->hwndFrom == tabControl)
 				{
 					int iPage = TabCtrl_GetCurSel(tabControl);
-					showTab(iPage,false);
+					ShowTab(iPage,false);
 				}
 			}
 			break;
