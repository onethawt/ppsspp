--- conflicted
+++ resolved
@@ -1,517 +1,510 @@
-// Microsoft Visual C++ generated resource script.
-//
-#include "resource.h"
-#include "windows.h"
-
-
-
-/////////////////////////////////////////////////////////////////////////////
-// Neutral (Default) resources
-
-#if !defined(AFX_RESOURCE_DLL) || defined(AFX_TARG_NEUD)
-LANGUAGE LANG_NEUTRAL, SUBLANG_DEFAULT
-
-
-
-#ifdef APSTUDIO_INVOKED
-/////////////////////////////////////////////////////////////////////////////
-//
-// TEXTINCLUDE
-//
-
-1 TEXTINCLUDE 
-BEGIN
-    "resource.h\0"
-END
-
-2 TEXTINCLUDE 
-BEGIN
-    "\0"
-END
-
-3 TEXTINCLUDE 
-BEGIN
-    "\r\n"
-    "\0"
-END
-
-#endif    // APSTUDIO_INVOKED
-
-
-
-/////////////////////////////////////////////////////////////////////////////
-//
-// IMAGE
-//
-
-IDB_IMAGE_PSP           IMAGE                   "pspmode.png"
-
-
-
-/////////////////////////////////////////////////////////////////////////////
-//
-// RT_MANIFEST
-//
-
-1                       RT_MANIFEST             "rt_manif.bin"
-
-
-
-/////////////////////////////////////////////////////////////////////////////
-//
-// Accelerator
-//
-
-IDR_ACCELS ACCELERATORS
-BEGIN
-    "O",            ID_FILE_LOAD,           VIRTKEY, CONTROL, NOINVERT
-    "W",            ID_EMULATION_STOP,      VIRTKEY, CONTROL, NOINVERT
-    "B",            ID_EMULATION_RESET,     VIRTKEY, CONTROL, NOINVERT
-    "T",            ID_EMULATION_CHEATS, VIRTKEY, CONTROL, NOINVERT
-    "D",            ID_DEBUG_DISASSEMBLY,   VIRTKEY, CONTROL, NOINVERT
-    "L",            ID_DEBUG_LOG,           VIRTKEY, CONTROL, NOINVERT
-    "E",            ID_DEBUG_MEMORYCHECKS,  VIRTKEY, CONTROL, NOINVERT
-    "F",            ID_DEBUG_MEMORYSEARCH,  VIRTKEY, CONTROL, NOINVERT
-    "M",            ID_DEBUG_MEMORYVIEW,    VIRTKEY, CONTROL, NOINVERT
-    "R",            ID_DEBUG_REGISTERS,     VIRTKEY, CONTROL, NOINVERT
-    VK_F3,          ID_FILE_SAVESTATE_NEXT_SLOT, VIRTKEY, NOINVERT
-    VK_F2,          ID_FILE_QUICKSAVESTATE, VIRTKEY, NOINVERT
-    VK_F4,          ID_FILE_QUICKLOADSTATE, VIRTKEY, NOINVERT
-    "1",            ID_OPTIONS_RESOLUTIONDUMMY,    VIRTKEY, CONTROL, NOINVERT
-    VK_F5,          ID_OPTIONS_BUFFEREDRENDERINGDUMMY, VIRTKEY, NOINVERT
-    VK_F7,          ID_OPTIONS_FRAMESKIPDUMMY, VIRTKEY, NOINVERT
-    VK_F6,          ID_OPTIONS_HARDWARETRANSFORM, VIRTKEY, NOINVERT
-    VK_F12,         ID_DEBUG_TAKESCREENSHOT,  VIRTKEY, NOINVERT
-    VK_F8,          ID_TOGGLE_PAUSE,        VIRTKEY, NOINVERT
-    VK_RETURN,      ID_OPTIONS_FULLSCREEN,  ALT, VIRTKEY, NOINVERT
-    VK_F11,         ID_OPTIONS_FULLSCREEN,  VIRTKEY, NOINVERT
-END
-
-
-IDR_DEBUGACCELS ACCELERATORS
-BEGIN
-    "B",            ID_DEBUG_ADDBREAKPOINT,            VIRTKEY, CONTROL, NOINVERT
-    "R",            ID_DEBUG_DSIPLAYREGISTERLIST,      VIRTKEY, CONTROL, NOINVERT
-    "L",            ID_DEBUG_DSIPLAYFUNCTIONLIST,      VIRTKEY, CONTROL, NOINVERT
-    "1",            ID_DEBUG_DISPLAYMEMVIEW,           VIRTKEY, CONTROL, NOINVERT
-    "2",            ID_DEBUG_DISPLAYBREAKPOINTLIST,    VIRTKEY, CONTROL, NOINVERT
-    "3",            ID_DEBUG_DISPLAYTHREADLIST,        VIRTKEY, CONTROL, NOINVERT
-    "4",            ID_DEBUG_DISPLAYSTACKFRAMELIST,    VIRTKEY, CONTROL, NOINVERT
-    VK_F7,          ID_TOGGLE_PAUSE,                   VIRTKEY, NOINVERT
-    VK_F8,          ID_DEBUG_STEPOUT,                  VIRTKEY, NOINVERT
-    VK_F9,          ID_DEBUG_RUNTOLINE,                VIRTKEY, NOINVERT
-    VK_F10,         ID_DEBUG_STEPOVER,                 VIRTKEY, NOINVERT
-    VK_F11,         ID_DEBUG_STEPINTO,                 VIRTKEY, NOINVERT
-    VK_F11,         ID_DEBUG_STEPOUT,                  VIRTKEY, SHIFT, NOINVERT
-END
-
-
-
-/////////////////////////////////////////////////////////////////////////////
-//
-// Version
-//
-
-#include "version.rc"
-
-
-#endif    // Neutral (Default) resources
-/////////////////////////////////////////////////////////////////////////////
-
-
-
-/////////////////////////////////////////////////////////////////////////////
-// English (United States) resources
-
-#if !defined(AFX_RESOURCE_DLL) || defined(AFX_TARG_ENU)
-LANGUAGE LANG_ENGLISH, SUBLANG_ENGLISH_US
-
-
-/////////////////////////////////////////////////////////////////////////////
-//
-// Dialog
-//
-
-IDD_DISASM DIALOGEX 0, 0, 510, 415
-STYLE DS_SETFONT | DS_FIXEDSYS | WS_POPUP | WS_CAPTION | WS_SYSMENU | WS_THICKFRAME
-EXSTYLE WS_EX_ACCEPTFILES | WS_EX_TOOLWINDOW
-CAPTION "CPU"
-FONT 8, "MS Shell Dlg", 0, 0, 0x1
-BEGIN
-    LTEXT           "Ctr:",IDC_STATIC,6,2,12,8
-    EDITTEXT        IDC_DEBUG_COUNT,30,2,39,12,ES_UPPERCASE | ES_AUTOHSCROLL | ES_READONLY | NOT WS_BORDER
-    PUSHBUTTON      "Stop",IDC_STOPGO,111,0,24,14
-    PUSHBUTTON      "Step Into",IDC_STEP,143,0,39,14
-    PUSHBUTTON      "Step Over",IDC_STEPOVER,183,0,40,14
-    PUSHBUTTON      "Step Out",IDC_STEPOUT,224,0,40,14
-    PUSHBUTTON      "Next HLE",IDC_STEPHLE,272,0,40,14
-    PUSHBUTTON      "Breakpoint",IDC_MEMCHECK,313,0,45,14
-    EDITTEXT        IDC_THREADNAME,366,3,150,10,ES_AUTOHSCROLL | ES_READONLY | NOT WS_BORDER
-    EDITTEXT        IDC_ADDRESS,11,24,91,13,ES_AUTOHSCROLL | ES_WANTRETURN
-    PUSHBUTTON      "PC",IDC_GOTOPC,11,40,15,13
-    PUSHBUTTON      "RA",IDC_GOTOLR,28,40,14,13
-    COMBOBOX        IDC_GOTOINT,43,40,60,76,CBS_DROPDOWNLIST | WS_VSCROLL | WS_TABSTOP
-    CONTROL         "Custom1",IDC_DISASMVIEW,"CtrlDisAsmView",WS_BORDER | WS_TABSTOP,111,16,397,304
-    GROUPBOX        "Go to",IDC_STATIC,5,12,102,47
-    CONTROL         "Custom1",IDC_REGLIST,"CtrlRegisterList",WS_BORDER | WS_TABSTOP,1,81,102,255
-    CONTROL         "",IDC_LEFTTABS,"SysTabControl32",TCS_BUTTONS,1,63,78,15
-    LISTBOX         IDC_FUNCTIONLIST,1,83,103,255,LBS_SORT | LBS_NOINTEGRALHEIGHT | NOT WS_VISIBLE | WS_VSCROLL | WS_TABSTOP
-    PUSHBUTTON      "VFPU",IDC_SHOWVFPU,83,63,24,12
-    CONTROL         "",IDC_BREAKPOINTLIST,"SysListView32",LVS_ALIGNLEFT | LVS_SHOWSELALWAYS | LVS_REPORT | WS_BORDER,1,338,513,93
-    CONTROL         "Custom2",IDC_DEBUGMEMVIEW,"CtrlMemView",WS_BORDER,1,338,513,93
-    CONTROL         "",IDC_THREADLIST,"SysListView32",LVS_ALIGNLEFT | LVS_SHOWSELALWAYS | LVS_REPORT | WS_BORDER,1,338,513,93
-    CONTROL         "",IDC_STACKFRAMES,"SysListView32",LVS_ALIGNLEFT | LVS_SHOWSELALWAYS | LVS_REPORT | WS_BORDER,1,338,513,93
-END
-
-IDD_GEDEBUGGER DIALOGEX 0, 0, 500, 400
-STYLE DS_SETFONT | DS_FIXEDSYS | WS_POPUP | WS_CAPTION | WS_SYSMENU | WS_THICKFRAME
-EXSTYLE WS_EX_ACCEPTFILES | WS_EX_TOOLWINDOW
-CAPTION "GE"
-FONT 8, "MS Shell Dlg", 0, 0, 0x1
-BEGIN
-<<<<<<< HEAD
-    PUSHBUTTON      "Break",IDC_GEDBG_BREAK,0,0,48,14
-    PUSHBUTTON      "Resume",IDC_GEDBG_RESUME,52,0,48,14
-    CONTROL         "",IDC_GEDBG_MAINTAB,"SysTabControl32",TCS_TABS ,10,16,480,180
-    CONTROL         "",IDC_GEDBG_FRAME,"SimpleGLWindow",WS_CHILD | WS_VISIBLE,140,210,256,136	
-=======
-    PUSHBUTTON      "Step Draw",IDC_GEDBG_STEPDRAW,0,0,48,14
-    PUSHBUTTON      "Step Into",IDC_GEDBG_STEP,52,0,48,14
-    PUSHBUTTON      "Resume",IDC_GEDBG_RESUME,104,0,48,14
-    CONTROL         "",IDC_GEDBG_TEX,"SimpleGLWindow",WS_CHILD | WS_VISIBLE,10,20,128,128
-    CONTROL         "",IDC_GEDBG_FRAME,"SimpleGLWindow",WS_CHILD | WS_VISIBLE,148,20,256,136
-    CONTROL         "",IDC_GEDBG_CURRENTDISPLAYLIST,"CtrlDisplayListView",WS_BORDER | WS_VISIBLE,10,195,456,200
->>>>>>> 9ace2be7
-END
-
-#include "aboutbox.rc"
-
-IDD_MEMORY DIALOGEX 0, 0, 566, 287
-STYLE DS_SETFONT | DS_FIXEDSYS | WS_POPUP | WS_CAPTION | WS_SYSMENU | WS_THICKFRAME
-EXSTYLE WS_EX_TOOLWINDOW
-CAPTION "Memory View"
-FONT 8, "MS Shell Dlg", 400, 0, 0x1
-BEGIN
-    LTEXT           "Goto:",IDC_STATIC,4,7,17,8
-    EDITTEXT        IDC_ADDRESS,23,5,61,13,ES_AUTOHSCROLL
-    CONTROL         "Custom2",IDC_MEMVIEW,"CtrlMemView",WS_BORDER | WS_TABSTOP,126,23,316,263
-    LISTBOX         IDC_SYMBOLS,1,23,120,263,LBS_SORT | LBS_NOINTEGRALHEIGHT | WS_VSCROLL | WS_TABSTOP
-    CONTROL         "Normal",IDC_MODENORMAL,"Button",BS_AUTORADIOBUTTON | WS_GROUP,248,9,40,9
-    CONTROL         "Symbols",IDC_MODESYMBOLS,"Button",BS_AUTORADIOBUTTON,291,9,43,8
-    GROUPBOX        "Mode",IDC_STATIC,241,0,104,22
-    COMBOBOX        IDC_REGIONS,87,5,88,139,CBS_DROPDOWNLIST | WS_VSCROLL | WS_TABSTOP
-END
-
-IDD_INPUTBOX DIALOGEX 0, 0, 163, 55
-STYLE DS_SETFONT | DS_MODALFRAME | DS_FIXEDSYS | WS_POPUP | WS_CAPTION | WS_SYSMENU
-CAPTION "Input value"
-FONT 8, "MS Shell Dlg", 400, 0, 0x1
-BEGIN
-    LTEXT           "Value",IDC_VALUENAME,7,7,89,8
-    EDITTEXT        IDC_INPUTBOX,7,16,149,13,ES_AUTOHSCROLL
-    DEFPUSHBUTTON   "OK",IDOK,51,34,50,14
-    PUSHBUTTON      "Cancel",IDCANCEL,106,34,50,14
-END
-
-IDD_VFPU DIALOGEX 0, 0, 250, 420
-STYLE DS_SETFONT | DS_FIXEDSYS | WS_POPUP | WS_CAPTION | WS_SYSMENU | WS_THICKFRAME
-EXSTYLE WS_EX_PALETTEWINDOW
-CAPTION "VFPU"
-FONT 8, "MS Shell Dlg", 400, 0, 0x1
-BEGIN
-    CONTROL         "",IDC_TABDATATYPE,"SysTabControl32",TCS_BUTTONS,0,1,205,15
-END
-
-IDD_BREAKPOINT DIALOGEX 0, 0, 236, 89
-STYLE DS_SETFONT | DS_MODALFRAME | DS_FIXEDSYS | WS_POPUP | WS_CAPTION | WS_SYSMENU
-CAPTION "Breakpoint"
-FONT 8, "MS Shell Dlg", 400, 0, 0x1
-BEGIN
-    LTEXT           "Address",IDC_STATIC,7,8,27,8
-    EDITTEXT        IDC_BREAKPOINT_ADDRESS,41,7,69,14,ES_AUTOHSCROLL
-    CONTROL         "Memory",IDC_BREAKPOINT_MEMORY,"Button",BS_AUTORADIOBUTTON,123,8,36,10
-    CONTROL         "Execute",IDC_BREAKPOINT_EXECUTE,"Button",BS_AUTORADIOBUTTON,170,8,36,10
-    LTEXT           "Size",IDC_STATIC,7,27,14,8
-    EDITTEXT        IDC_BREAKPOINT_SIZE,41,25,69,14,ES_AUTOHSCROLL
-    CONTROL         "Read",IDC_BREAKPOINT_READ,"Button",BS_AUTOCHECKBOX | WS_TABSTOP,123,21,33,10
-    CONTROL         "Write",IDC_BREAKPOINT_WRITE,"Button",BS_AUTOCHECKBOX | WS_TABSTOP,123,34,33,10
-    CONTROL         "On change",IDC_BREAKPOINT_ONCHANGE,"Button",BS_AUTOCHECKBOX | WS_TABSTOP,170,34,50,10
-    LTEXT           "Condition",IDC_STATIC,7,51,31,8
-    EDITTEXT        IDC_BREAKPOINT_CONDITION,41,49,187,14,ES_AUTOHSCROLL
-    CONTROL         "Enabled",IDC_BREAKPOINT_ENABLED,"Button",BS_AUTOCHECKBOX | WS_TABSTOP,41,71,41,10
-    CONTROL         "Log",IDC_BREAKPOINT_LOG,"Button",BS_AUTOCHECKBOX | WS_TABSTOP,96,71,27,10
-    DEFPUSHBUTTON   "OK",IDC_BREAKPOINT_OK,144,68,41,14
-    PUSHBUTTON      "Cancel",IDC_BREAKPOINT_CANCEL,186,68,42,14
-END
-
-
-/////////////////////////////////////////////////////////////////////////////
-//
-// DESIGNINFO
-//
-
-#ifdef APSTUDIO_INVOKED
-GUIDELINES DESIGNINFO
-BEGIN
-    IDD_DISASM, DIALOG
-    BEGIN
-        LEFTMARGIN, 1
-        RIGHTMARGIN, 408
-        VERTGUIDE, 111
-        BOTTOMMARGIN, 330
-        HORZGUIDE, 9
-        HORZGUIDE, 14
-    END
-
-    IDD_ABOUTBOX, DIALOG
-    BEGIN
-        LEFTMARGIN, 10
-        RIGHTMARGIN, 293
-        VERTGUIDE, 40
-        VERTGUIDE, 48
-        VERTGUIDE, 280
-        TOPMARGIN, 7
-        BOTTOMMARGIN, 154
-    END
-
-    IDD_MEMORY, DIALOG
-    BEGIN
-        RIGHTMARGIN, 442
-        BOTTOMMARGIN, 286
-    END
-
-    IDD_INPUTBOX, DIALOG
-    BEGIN
-        LEFTMARGIN, 7
-        RIGHTMARGIN, 156
-        TOPMARGIN, 7
-        BOTTOMMARGIN, 48
-    END
-
-    IDD_VFPU, DIALOG
-    BEGIN
-        RIGHTMARGIN, 247
-        BOTTOMMARGIN, 413
-    END
-END
-#endif    // APSTUDIO_INVOKED
-
-
-/////////////////////////////////////////////////////////////////////////////
-//
-// Icon
-//
-
-// Icon with lowest ID value placed first to ensure application icon
-// remains consistent on all systems.
-IDI_PPSSPP              ICON                    "ppsspp.ico"
-IDI_STOP                ICON                    "icon1.ico"
-IDI_STOPDISABLE         ICON                    "stop1.ico"
-
-
-/////////////////////////////////////////////////////////////////////////////
-//
-// Menu
-//
-
-IDR_MENU1 MENU
-BEGIN
-    POPUP "File"
-    BEGIN
-        MENUITEM "Load",                                    ID_FILE_LOAD
-        MENUITEM "Open Directory...",                       ID_FILE_LOAD_DIR
-        MENUITEM "Open from MS:/PSP/GAME...",               ID_FILE_LOAD_MEMSTICK
-        MENUITEM SEPARATOR
-        MENUITEM "Open Memory Stick",                       ID_FILE_MEMSTICK
-        MENUITEM SEPARATOR
-
-        POPUP "Savestate Slot"
-		BEGIN
-			MENUITEM "&1",                                  ID_FILE_SAVESTATE_SLOT_1
-			MENUITEM "&2",                                  ID_FILE_SAVESTATE_SLOT_2
-			MENUITEM "&3",                                  ID_FILE_SAVESTATE_SLOT_3
-			MENUITEM "&4",                                  ID_FILE_SAVESTATE_SLOT_4
-			MENUITEM "&5",                                  ID_FILE_SAVESTATE_SLOT_5
-		END
-		MENUITEM "Load State",                              ID_FILE_QUICKLOADSTATE
-		MENUITEM "Save State",                              ID_FILE_QUICKSAVESTATE 
-		MENUITEM "Load State File...",                      ID_FILE_LOADSTATEFILE
-		MENUITEM "Save State File...",                      ID_FILE_SAVESTATEFILE
-        MENUITEM SEPARATOR
-        MENUITEM "Exit",                                    ID_FILE_EXIT
-    END
-
-    POPUP "Emulation"
-    BEGIN
-        MENUITEM "Run",                                     ID_TOGGLE_PAUSE
-        MENUITEM "Stop",                                    ID_EMULATION_STOP
-        MENUITEM "Reset",                                   ID_EMULATION_RESET
-    END
-
-    POPUP "Debug"
-    BEGIN
-        MENUITEM "Load Map File...",                        ID_DEBUG_LOADMAPFILE
-        MENUITEM "Save Map File...",                        ID_DEBUG_SAVEMAPFILE
-        MENUITEM "Reset Symbol Table",                      ID_DEBUG_RESETSYMBOLTABLE
-        MENUITEM SEPARATOR
-        MENUITEM "Dump Next Frame to Log",                  ID_DEBUG_DUMPNEXTFRAME
-        MENUITEM "Take Screenshot",                         ID_DEBUG_TAKESCREENSHOT
-        MENUITEM SEPARATOR
-        MENUITEM "Show Debug Statistics",                   ID_DEBUG_SHOWDEBUGSTATISTICS
-        MENUITEM "Ignore Illegal Reads/Writes",             ID_DEBUG_IGNOREILLEGALREADS
-        MENUITEM "Run on Load",                             ID_DEBUG_RUNONLOAD
-        MENUITEM SEPARATOR
-        MENUITEM "Disassembly",                             ID_DEBUG_DISASSEMBLY
-        MENUITEM "GE Debugger...",                          ID_DEBUG_GEDEBUGGER
-        MENUITEM "Log Console",	                            ID_DEBUG_LOG
-        MENUITEM "Memory View...",                          ID_DEBUG_MEMORYVIEW
-    END
-
-    POPUP "Options"
-    BEGIN
-        MENUITEM "Keep PPSSPP On Top",                      ID_OPTIONS_TOPMOST
-        MENUITEM "More Settings...",                        ID_OPTIONS_MORE_SETTINGS
-        MENUITEM "Control Mapping...",                      ID_OPTIONS_CONTROLS
-        MENUITEM SEPARATOR
-        MENUITEM "Stretch to Display",                      ID_OPTIONS_STRETCHDISPLAY
-        MENUITEM "Fullscreen",                              ID_OPTIONS_FULLSCREEN
-        MENUITEM "VSync",                                   ID_OPTIONS_VSYNC
-        POPUP "Rendering Resolution"
-        BEGIN
-            MENUITEM "Auto",                               ID_OPTIONS_SCREENAUTO
-            MENUITEM "&1x",                                 ID_OPTIONS_SCREEN1X
-            MENUITEM "&2x",                                 ID_OPTIONS_SCREEN2X
-            MENUITEM "&3x",                                 ID_OPTIONS_SCREEN3X
-            MENUITEM "&4x",                                 ID_OPTIONS_SCREEN4X
-            MENUITEM "&5x",                                 ID_OPTIONS_SCREEN5X
-            MENUITEM "&6x",                                 ID_OPTIONS_SCREEN6X
-            MENUITEM "&7x",                                 ID_OPTIONS_SCREEN7X
-            MENUITEM "&8x",                                 ID_OPTIONS_SCREEN8X
-            MENUITEM "&9x",                                 ID_OPTIONS_SCREEN9X
-            MENUITEM "&10x",                                ID_OPTIONS_SCREEN10X
-        END
-        POPUP "Window Size"
-        BEGIN
-            MENUITEM "&1x",                                 ID_OPTIONS_WINDOW1X
-            MENUITEM "&2x",                                 ID_OPTIONS_WINDOW2X
-            MENUITEM "&3x",                                 ID_OPTIONS_WINDOW3X
-            MENUITEM "&4x",                                 ID_OPTIONS_WINDOW4X
-        END
-				POPUP "Rendering Mode"
-				BEGIN
-					MENUITEM "Non-Buffered Rendering",				ID_OPTIONS_NONBUFFEREDRENDERING
-					MENUITEM "Buffered Rendering",					ID_OPTIONS_BUFFEREDRENDERING
-					MENUITEM "Read Framebuffers To Memory (CPU)",	ID_OPTIONS_READFBOTOMEMORYCPU
-					MENUITEM "Read Framebuffers To Memory (GPU)",	ID_OPTIONS_READFBOTOMEMORYGPU
-				END
-				POPUP "Frame Skipping"
-				BEGIN
-					MENUITEM "Off",								    ID_OPTIONS_FRAMESKIP_0
-					MENUITEM "Auto",						        ID_OPTIONS_FRAMESKIP_AUTO
-					MENUITEM "&1",							        ID_OPTIONS_FRAMESKIP_1
-					MENUITEM "&2",									ID_OPTIONS_FRAMESKIP_2
-					MENUITEM "&3",									ID_OPTIONS_FRAMESKIP_3
-					MENUITEM "&4",									ID_OPTIONS_FRAMESKIP_4
-					MENUITEM "&5",									ID_OPTIONS_FRAMESKIP_5
-					MENUITEM "&6",									ID_OPTIONS_FRAMESKIP_6
-					MENUITEM "&7",									ID_OPTIONS_FRAMESKIP_7
-					MENUITEM "&8",									ID_OPTIONS_FRAMESKIP_8
-				END
-				POPUP "Texture Filtering"
-						BEGIN
-								MENUITEM "Auto",                                ID_OPTIONS_TEXTUREFILTERING_AUTO
-								MENUITEM "Nearest",                             ID_OPTIONS_NEARESTFILTERING
-								MENUITEM "Linear",                              ID_OPTIONS_LINEARFILTERING
-								MENUITEM "Linear on FMV",                       ID_OPTIONS_LINEARFILTERING_CG
-				END
-        POPUP "Texture Scaling"
-        BEGIN
-            MENUITEM "Off",                             ID_TEXTURESCALING_OFF
-            MENUITEM "&2x",                             ID_TEXTURESCALING_2X
-            MENUITEM "&3x",                             ID_TEXTURESCALING_3X
-            MENUITEM "&4x",                             ID_TEXTURESCALING_4X
-            MENUITEM "&5x",	                            ID_TEXTURESCALING_5X
-            MENUITEM SEPARATOR
-            MENUITEM "xBRZ",                            ID_TEXTURESCALING_XBRZ
-            MENUITEM "Hybrid",                          ID_TEXTURESCALING_HYBRID
-            MENUITEM "Bicubic",                         ID_TEXTURESCALING_BICUBIC
-            MENUITEM "Hybrid + Bicubic",                ID_TEXTURESCALING_HYBRID_BICUBIC
-            MENUITEM SEPARATOR
-            MENUITEM "Deposterize",                     ID_TEXTURESCALING_DEPOSTERIZE
-        END
-		MENUITEM "Hardware Transform",                  ID_OPTIONS_HARDWARETRANSFORM
-        MENUITEM "Vertex Cache",                        ID_OPTIONS_VERTEXCACHE
-        MENUITEM "Show FPS Counter",                    ID_OPTIONS_SHOWFPS
-        MENUITEM SEPARATOR
-        MENUITEM "Enable Sound",                        ID_EMULATION_SOUND, CHECKED
-        MENUITEM SEPARATOR
-        MENUITEM "Enable Cheats",                       ID_EMULATION_CHEATS
-    END
-END
-
-IDR_POPUPMENUS MENU
-BEGIN
-    POPUP "memview"
-    BEGIN
-        MENUITEM "Go to in Disasm",            ID_MEMVIEW_GOTOINDISASM
-        MENUITEM "Copy address",               ID_MEMVIEW_COPYADDRESS
-        MENUITEM SEPARATOR
-        MENUITEM "Copy Value",                 ID_MEMVIEW_COPYVALUE
-        MENUITEM "Dump...",                    ID_MEMVIEW_DUMP
-    END
-    POPUP "disasm"
-    BEGIN
-        MENUITEM "Copy Address",               ID_DISASM_COPYADDRESS
-        MENUITEM "Copy Instruction (Hex)",     ID_DISASM_COPYINSTRUCTIONHEX
-        MENUITEM "Copy Instruction (Disasm)",  ID_DISASM_COPYINSTRUCTIONDISASM
-        MENUITEM "Disassemble to File",        ID_DISASM_DISASSEMBLETOFILE
-        MENUITEM SEPARATOR
-        MENUITEM "Assemble Ppcode",            ID_DISASM_ASSEMBLE
-        MENUITEM SEPARATOR
-        MENUITEM "Run to Cursor",              ID_DISASM_RUNTOHERE
-        MENUITEM "Jump to Cursor",             ID_DISASM_SETPCTOHERE
-        MENUITEM "Toggle Breakpoint",          ID_DISASM_TOGGLEBREAKPOINT
-        MENUITEM "Follow Branch",              ID_DISASM_FOLLOWBRANCH
-        MENUITEM SEPARATOR
-        MENUITEM "Show Dynarec Results",       ID_DISASM_DYNARECRESULTS
-        MENUITEM "Go to in Memory View",       ID_DISASM_GOTOINMEMORYVIEW
-        MENUITEM SEPARATOR
-        MENUITEM "Kill Function",              ID_DISASM_ADDHLE
-        MENUITEM "Rename Function...",         ID_DISASM_RENAMEFUNCTION
-    END
-    POPUP "funclist"
-    BEGIN
-        MENUITEM "Kill Function",              ID_FUNCLIST_KILLFUNCTION
-    END
-    POPUP "reglist"
-    BEGIN
-        MENUITEM "Go to in Memory View",       ID_REGLIST_GOTOINMEMORYVIEW
-        MENUITEM "Go to in Disasm",            ID_REGLIST_GOTOINDISASM
-        MENUITEM SEPARATOR
-        MENUITEM "Copy Value",                 ID_REGLIST_COPYVALUE
-        MENUITEM "Change...",                  ID_REGLIST_CHANGE
-    END
-    POPUP "controls"
-    BEGIN
-        MENUITEM "Disable",                    ID_CONTROLS_KEY_DISABLE
-    END
-	POPUP "breakpointlist"
-	BEGIN
-		MENUITEM "Enable",                     ID_DISASM_DISABLEBREAKPOINT
-		MENUITEM "Edit",                       ID_DISASM_EDITBREAKPOINT
-        MENUITEM SEPARATOR
-		MENUITEM "Add New",                    ID_DISASM_ADDNEWBREAKPOINT
-	END
-	POPUP "threadlist"
-	BEGIN
-		MENUITEM "Force Resume",               ID_DISASM_THREAD_FORCERUN
-		MENUITEM "Terminate",                  ID_DISASM_THREAD_KILL
-	END
-	POPUP "newbreakpoint"
-	BEGIN
-		MENUITEM "Add New",                    ID_DISASM_ADDNEWBREAKPOINT
-	END
-END
-
-#endif    // English (United States) resources
-/////////////////////////////////////////////////////////////////////////////
+// Microsoft Visual C++ generated resource script.
+//
+#include "resource.h"
+#include "windows.h"
+
+
+
+/////////////////////////////////////////////////////////////////////////////
+// Neutral (Default) resources
+
+#if !defined(AFX_RESOURCE_DLL) || defined(AFX_TARG_NEUD)
+LANGUAGE LANG_NEUTRAL, SUBLANG_DEFAULT
+
+
+
+#ifdef APSTUDIO_INVOKED
+/////////////////////////////////////////////////////////////////////////////
+//
+// TEXTINCLUDE
+//
+
+1 TEXTINCLUDE 
+BEGIN
+    "resource.h\0"
+END
+
+2 TEXTINCLUDE 
+BEGIN
+    "\0"
+END
+
+3 TEXTINCLUDE 
+BEGIN
+    "\r\n"
+    "\0"
+END
+
+#endif    // APSTUDIO_INVOKED
+
+
+
+/////////////////////////////////////////////////////////////////////////////
+//
+// IMAGE
+//
+
+IDB_IMAGE_PSP           IMAGE                   "pspmode.png"
+
+
+
+/////////////////////////////////////////////////////////////////////////////
+//
+// RT_MANIFEST
+//
+
+1                       RT_MANIFEST             "rt_manif.bin"
+
+
+
+/////////////////////////////////////////////////////////////////////////////
+//
+// Accelerator
+//
+
+IDR_ACCELS ACCELERATORS
+BEGIN
+    "O",            ID_FILE_LOAD,           VIRTKEY, CONTROL, NOINVERT
+    "W",            ID_EMULATION_STOP,      VIRTKEY, CONTROL, NOINVERT
+    "B",            ID_EMULATION_RESET,     VIRTKEY, CONTROL, NOINVERT
+    "T",            ID_EMULATION_CHEATS, VIRTKEY, CONTROL, NOINVERT
+    "D",            ID_DEBUG_DISASSEMBLY,   VIRTKEY, CONTROL, NOINVERT
+    "L",            ID_DEBUG_LOG,           VIRTKEY, CONTROL, NOINVERT
+    "E",            ID_DEBUG_MEMORYCHECKS,  VIRTKEY, CONTROL, NOINVERT
+    "F",            ID_DEBUG_MEMORYSEARCH,  VIRTKEY, CONTROL, NOINVERT
+    "M",            ID_DEBUG_MEMORYVIEW,    VIRTKEY, CONTROL, NOINVERT
+    "R",            ID_DEBUG_REGISTERS,     VIRTKEY, CONTROL, NOINVERT
+    VK_F3,          ID_FILE_SAVESTATE_NEXT_SLOT, VIRTKEY, NOINVERT
+    VK_F2,          ID_FILE_QUICKSAVESTATE, VIRTKEY, NOINVERT
+    VK_F4,          ID_FILE_QUICKLOADSTATE, VIRTKEY, NOINVERT
+    "1",            ID_OPTIONS_RESOLUTIONDUMMY,    VIRTKEY, CONTROL, NOINVERT
+    VK_F5,          ID_OPTIONS_BUFFEREDRENDERINGDUMMY, VIRTKEY, NOINVERT
+    VK_F7,          ID_OPTIONS_FRAMESKIPDUMMY, VIRTKEY, NOINVERT
+    VK_F6,          ID_OPTIONS_HARDWARETRANSFORM, VIRTKEY, NOINVERT
+    VK_F12,         ID_DEBUG_TAKESCREENSHOT,  VIRTKEY, NOINVERT
+    VK_F8,          ID_TOGGLE_PAUSE,        VIRTKEY, NOINVERT
+    VK_RETURN,      ID_OPTIONS_FULLSCREEN,  ALT, VIRTKEY, NOINVERT
+    VK_F11,         ID_OPTIONS_FULLSCREEN,  VIRTKEY, NOINVERT
+END
+
+
+IDR_DEBUGACCELS ACCELERATORS
+BEGIN
+    "B",            ID_DEBUG_ADDBREAKPOINT,            VIRTKEY, CONTROL, NOINVERT
+    "R",            ID_DEBUG_DSIPLAYREGISTERLIST,      VIRTKEY, CONTROL, NOINVERT
+    "L",            ID_DEBUG_DSIPLAYFUNCTIONLIST,      VIRTKEY, CONTROL, NOINVERT
+    "1",            ID_DEBUG_DISPLAYMEMVIEW,           VIRTKEY, CONTROL, NOINVERT
+    "2",            ID_DEBUG_DISPLAYBREAKPOINTLIST,    VIRTKEY, CONTROL, NOINVERT
+    "3",            ID_DEBUG_DISPLAYTHREADLIST,        VIRTKEY, CONTROL, NOINVERT
+    "4",            ID_DEBUG_DISPLAYSTACKFRAMELIST,    VIRTKEY, CONTROL, NOINVERT
+    VK_F7,          ID_TOGGLE_PAUSE,                   VIRTKEY, NOINVERT
+    VK_F8,          ID_DEBUG_STEPOUT,                  VIRTKEY, NOINVERT
+    VK_F9,          ID_DEBUG_RUNTOLINE,                VIRTKEY, NOINVERT
+    VK_F10,         ID_DEBUG_STEPOVER,                 VIRTKEY, NOINVERT
+    VK_F11,         ID_DEBUG_STEPINTO,                 VIRTKEY, NOINVERT
+    VK_F11,         ID_DEBUG_STEPOUT,                  VIRTKEY, SHIFT, NOINVERT
+END
+
+
+
+/////////////////////////////////////////////////////////////////////////////
+//
+// Version
+//
+
+#include "version.rc"
+
+
+#endif    // Neutral (Default) resources
+/////////////////////////////////////////////////////////////////////////////
+
+
+
+/////////////////////////////////////////////////////////////////////////////
+// English (United States) resources
+
+#if !defined(AFX_RESOURCE_DLL) || defined(AFX_TARG_ENU)
+LANGUAGE LANG_ENGLISH, SUBLANG_ENGLISH_US
+
+
+/////////////////////////////////////////////////////////////////////////////
+//
+// Dialog
+//
+
+IDD_DISASM DIALOGEX 0, 0, 510, 415
+STYLE DS_SETFONT | DS_FIXEDSYS | WS_POPUP | WS_CAPTION | WS_SYSMENU | WS_THICKFRAME
+EXSTYLE WS_EX_ACCEPTFILES | WS_EX_TOOLWINDOW
+CAPTION "CPU"
+FONT 8, "MS Shell Dlg", 0, 0, 0x1
+BEGIN
+    LTEXT           "Ctr:",IDC_STATIC,6,2,12,8
+    EDITTEXT        IDC_DEBUG_COUNT,30,2,39,12,ES_UPPERCASE | ES_AUTOHSCROLL | ES_READONLY | NOT WS_BORDER
+    PUSHBUTTON      "Stop",IDC_STOPGO,111,0,24,14
+    PUSHBUTTON      "Step Into",IDC_STEP,143,0,39,14
+    PUSHBUTTON      "Step Over",IDC_STEPOVER,183,0,40,14
+    PUSHBUTTON      "Step Out",IDC_STEPOUT,224,0,40,14
+    PUSHBUTTON      "Next HLE",IDC_STEPHLE,272,0,40,14
+    PUSHBUTTON      "Breakpoint",IDC_MEMCHECK,313,0,45,14
+    EDITTEXT        IDC_THREADNAME,366,3,150,10,ES_AUTOHSCROLL | ES_READONLY | NOT WS_BORDER
+    EDITTEXT        IDC_ADDRESS,11,24,91,13,ES_AUTOHSCROLL | ES_WANTRETURN
+    PUSHBUTTON      "PC",IDC_GOTOPC,11,40,15,13
+    PUSHBUTTON      "RA",IDC_GOTOLR,28,40,14,13
+    COMBOBOX        IDC_GOTOINT,43,40,60,76,CBS_DROPDOWNLIST | WS_VSCROLL | WS_TABSTOP
+    CONTROL         "Custom1",IDC_DISASMVIEW,"CtrlDisAsmView",WS_BORDER | WS_TABSTOP,111,16,397,304
+    GROUPBOX        "Go to",IDC_STATIC,5,12,102,47
+    CONTROL         "Custom1",IDC_REGLIST,"CtrlRegisterList",WS_BORDER | WS_TABSTOP,1,81,102,255
+    CONTROL         "",IDC_LEFTTABS,"SysTabControl32",TCS_BUTTONS,1,63,78,15
+    LISTBOX         IDC_FUNCTIONLIST,1,83,103,255,LBS_SORT | LBS_NOINTEGRALHEIGHT | NOT WS_VISIBLE | WS_VSCROLL | WS_TABSTOP
+    PUSHBUTTON      "VFPU",IDC_SHOWVFPU,83,63,24,12
+    CONTROL         "",IDC_BREAKPOINTLIST,"SysListView32",LVS_ALIGNLEFT | LVS_SHOWSELALWAYS | LVS_REPORT | WS_BORDER,1,338,513,93
+    CONTROL         "Custom2",IDC_DEBUGMEMVIEW,"CtrlMemView",WS_BORDER,1,338,513,93
+    CONTROL         "",IDC_THREADLIST,"SysListView32",LVS_ALIGNLEFT | LVS_SHOWSELALWAYS | LVS_REPORT | WS_BORDER,1,338,513,93
+    CONTROL         "",IDC_STACKFRAMES,"SysListView32",LVS_ALIGNLEFT | LVS_SHOWSELALWAYS | LVS_REPORT | WS_BORDER,1,338,513,93
+END
+
+IDD_GEDEBUGGER DIALOGEX 0, 0, 500, 400
+STYLE DS_SETFONT | DS_FIXEDSYS | WS_POPUP | WS_CAPTION | WS_SYSMENU | WS_THICKFRAME
+EXSTYLE WS_EX_ACCEPTFILES | WS_EX_TOOLWINDOW
+CAPTION "GE"
+FONT 8, "MS Shell Dlg", 0, 0, 0x1
+BEGIN
+    PUSHBUTTON      "Step Draw",IDC_GEDBG_STEPDRAW,0,0,48,14
+    PUSHBUTTON      "Step Into",IDC_GEDBG_STEP,52,0,48,14
+    PUSHBUTTON      "Resume",IDC_GEDBG_RESUME,104,0,48,14
+    CONTROL         "",IDC_GEDBG_TEX,"SimpleGLWindow",WS_CHILD | WS_VISIBLE,10,20,128,128
+    CONTROL         "",IDC_GEDBG_FRAME,"SimpleGLWindow",WS_CHILD | WS_VISIBLE,148,20,256,136
+    CONTROL         "",IDC_GEDBG_MAINTAB,"SysTabControl32",TCS_TABS ,10,216,480,180
+END
+
+#include "aboutbox.rc"
+
+IDD_MEMORY DIALOGEX 0, 0, 566, 287
+STYLE DS_SETFONT | DS_FIXEDSYS | WS_POPUP | WS_CAPTION | WS_SYSMENU | WS_THICKFRAME
+EXSTYLE WS_EX_TOOLWINDOW
+CAPTION "Memory View"
+FONT 8, "MS Shell Dlg", 400, 0, 0x1
+BEGIN
+    LTEXT           "Goto:",IDC_STATIC,4,7,17,8
+    EDITTEXT        IDC_ADDRESS,23,5,61,13,ES_AUTOHSCROLL
+    CONTROL         "Custom2",IDC_MEMVIEW,"CtrlMemView",WS_BORDER | WS_TABSTOP,126,23,316,263
+    LISTBOX         IDC_SYMBOLS,1,23,120,263,LBS_SORT | LBS_NOINTEGRALHEIGHT | WS_VSCROLL | WS_TABSTOP
+    CONTROL         "Normal",IDC_MODENORMAL,"Button",BS_AUTORADIOBUTTON | WS_GROUP,248,9,40,9
+    CONTROL         "Symbols",IDC_MODESYMBOLS,"Button",BS_AUTORADIOBUTTON,291,9,43,8
+    GROUPBOX        "Mode",IDC_STATIC,241,0,104,22
+    COMBOBOX        IDC_REGIONS,87,5,88,139,CBS_DROPDOWNLIST | WS_VSCROLL | WS_TABSTOP
+END
+
+IDD_INPUTBOX DIALOGEX 0, 0, 163, 55
+STYLE DS_SETFONT | DS_MODALFRAME | DS_FIXEDSYS | WS_POPUP | WS_CAPTION | WS_SYSMENU
+CAPTION "Input value"
+FONT 8, "MS Shell Dlg", 400, 0, 0x1
+BEGIN
+    LTEXT           "Value",IDC_VALUENAME,7,7,89,8
+    EDITTEXT        IDC_INPUTBOX,7,16,149,13,ES_AUTOHSCROLL
+    DEFPUSHBUTTON   "OK",IDOK,51,34,50,14
+    PUSHBUTTON      "Cancel",IDCANCEL,106,34,50,14
+END
+
+IDD_VFPU DIALOGEX 0, 0, 250, 420
+STYLE DS_SETFONT | DS_FIXEDSYS | WS_POPUP | WS_CAPTION | WS_SYSMENU | WS_THICKFRAME
+EXSTYLE WS_EX_PALETTEWINDOW
+CAPTION "VFPU"
+FONT 8, "MS Shell Dlg", 400, 0, 0x1
+BEGIN
+    CONTROL         "",IDC_TABDATATYPE,"SysTabControl32",TCS_BUTTONS,0,1,205,15
+END
+
+IDD_BREAKPOINT DIALOGEX 0, 0, 236, 89
+STYLE DS_SETFONT | DS_MODALFRAME | DS_FIXEDSYS | WS_POPUP | WS_CAPTION | WS_SYSMENU
+CAPTION "Breakpoint"
+FONT 8, "MS Shell Dlg", 400, 0, 0x1
+BEGIN
+    LTEXT           "Address",IDC_STATIC,7,8,27,8
+    EDITTEXT        IDC_BREAKPOINT_ADDRESS,41,7,69,14,ES_AUTOHSCROLL
+    CONTROL         "Memory",IDC_BREAKPOINT_MEMORY,"Button",BS_AUTORADIOBUTTON,123,8,36,10
+    CONTROL         "Execute",IDC_BREAKPOINT_EXECUTE,"Button",BS_AUTORADIOBUTTON,170,8,36,10
+    LTEXT           "Size",IDC_STATIC,7,27,14,8
+    EDITTEXT        IDC_BREAKPOINT_SIZE,41,25,69,14,ES_AUTOHSCROLL
+    CONTROL         "Read",IDC_BREAKPOINT_READ,"Button",BS_AUTOCHECKBOX | WS_TABSTOP,123,21,33,10
+    CONTROL         "Write",IDC_BREAKPOINT_WRITE,"Button",BS_AUTOCHECKBOX | WS_TABSTOP,123,34,33,10
+    CONTROL         "On change",IDC_BREAKPOINT_ONCHANGE,"Button",BS_AUTOCHECKBOX | WS_TABSTOP,170,34,50,10
+    LTEXT           "Condition",IDC_STATIC,7,51,31,8
+    EDITTEXT        IDC_BREAKPOINT_CONDITION,41,49,187,14,ES_AUTOHSCROLL
+    CONTROL         "Enabled",IDC_BREAKPOINT_ENABLED,"Button",BS_AUTOCHECKBOX | WS_TABSTOP,41,71,41,10
+    CONTROL         "Log",IDC_BREAKPOINT_LOG,"Button",BS_AUTOCHECKBOX | WS_TABSTOP,96,71,27,10
+    DEFPUSHBUTTON   "OK",IDC_BREAKPOINT_OK,144,68,41,14
+    PUSHBUTTON      "Cancel",IDC_BREAKPOINT_CANCEL,186,68,42,14
+END
+
+
+/////////////////////////////////////////////////////////////////////////////
+//
+// DESIGNINFO
+//
+
+#ifdef APSTUDIO_INVOKED
+GUIDELINES DESIGNINFO
+BEGIN
+    IDD_DISASM, DIALOG
+    BEGIN
+        LEFTMARGIN, 1
+        RIGHTMARGIN, 408
+        VERTGUIDE, 111
+        BOTTOMMARGIN, 330
+        HORZGUIDE, 9
+        HORZGUIDE, 14
+    END
+
+    IDD_ABOUTBOX, DIALOG
+    BEGIN
+        LEFTMARGIN, 10
+        RIGHTMARGIN, 293
+        VERTGUIDE, 40
+        VERTGUIDE, 48
+        VERTGUIDE, 280
+        TOPMARGIN, 7
+        BOTTOMMARGIN, 154
+    END
+
+    IDD_MEMORY, DIALOG
+    BEGIN
+        RIGHTMARGIN, 442
+        BOTTOMMARGIN, 286
+    END
+
+    IDD_INPUTBOX, DIALOG
+    BEGIN
+        LEFTMARGIN, 7
+        RIGHTMARGIN, 156
+        TOPMARGIN, 7
+        BOTTOMMARGIN, 48
+    END
+
+    IDD_VFPU, DIALOG
+    BEGIN
+        RIGHTMARGIN, 247
+        BOTTOMMARGIN, 413
+    END
+END
+#endif    // APSTUDIO_INVOKED
+
+
+/////////////////////////////////////////////////////////////////////////////
+//
+// Icon
+//
+
+// Icon with lowest ID value placed first to ensure application icon
+// remains consistent on all systems.
+IDI_PPSSPP              ICON                    "ppsspp.ico"
+IDI_STOP                ICON                    "icon1.ico"
+IDI_STOPDISABLE         ICON                    "stop1.ico"
+
+
+/////////////////////////////////////////////////////////////////////////////
+//
+// Menu
+//
+
+IDR_MENU1 MENU
+BEGIN
+    POPUP "File"
+    BEGIN
+        MENUITEM "Load",                                    ID_FILE_LOAD
+        MENUITEM "Open Directory...",                       ID_FILE_LOAD_DIR
+        MENUITEM "Open from MS:/PSP/GAME...",               ID_FILE_LOAD_MEMSTICK
+        MENUITEM SEPARATOR
+        MENUITEM "Open Memory Stick",                       ID_FILE_MEMSTICK
+        MENUITEM SEPARATOR
+
+        POPUP "Savestate Slot"
+		BEGIN
+			MENUITEM "&1",                                  ID_FILE_SAVESTATE_SLOT_1
+			MENUITEM "&2",                                  ID_FILE_SAVESTATE_SLOT_2
+			MENUITEM "&3",                                  ID_FILE_SAVESTATE_SLOT_3
+			MENUITEM "&4",                                  ID_FILE_SAVESTATE_SLOT_4
+			MENUITEM "&5",                                  ID_FILE_SAVESTATE_SLOT_5
+		END
+		MENUITEM "Load State",                              ID_FILE_QUICKLOADSTATE
+		MENUITEM "Save State",                              ID_FILE_QUICKSAVESTATE 
+		MENUITEM "Load State File...",                      ID_FILE_LOADSTATEFILE
+		MENUITEM "Save State File...",                      ID_FILE_SAVESTATEFILE
+        MENUITEM SEPARATOR
+        MENUITEM "Exit",                                    ID_FILE_EXIT
+    END
+
+    POPUP "Emulation"
+    BEGIN
+        MENUITEM "Run",                                     ID_TOGGLE_PAUSE
+        MENUITEM "Stop",                                    ID_EMULATION_STOP
+        MENUITEM "Reset",                                   ID_EMULATION_RESET
+    END
+
+    POPUP "Debug"
+    BEGIN
+        MENUITEM "Load Map File...",                        ID_DEBUG_LOADMAPFILE
+        MENUITEM "Save Map File...",                        ID_DEBUG_SAVEMAPFILE
+        MENUITEM "Reset Symbol Table",                      ID_DEBUG_RESETSYMBOLTABLE
+        MENUITEM SEPARATOR
+        MENUITEM "Dump Next Frame to Log",                  ID_DEBUG_DUMPNEXTFRAME
+        MENUITEM "Take Screenshot",                         ID_DEBUG_TAKESCREENSHOT
+        MENUITEM SEPARATOR
+        MENUITEM "Show Debug Statistics",                   ID_DEBUG_SHOWDEBUGSTATISTICS
+        MENUITEM "Ignore Illegal Reads/Writes",             ID_DEBUG_IGNOREILLEGALREADS
+        MENUITEM "Run on Load",                             ID_DEBUG_RUNONLOAD
+        MENUITEM SEPARATOR
+        MENUITEM "Disassembly",                             ID_DEBUG_DISASSEMBLY
+        MENUITEM "GE Debugger...",                          ID_DEBUG_GEDEBUGGER
+        MENUITEM "Log Console",	                            ID_DEBUG_LOG
+        MENUITEM "Memory View...",                          ID_DEBUG_MEMORYVIEW
+    END
+
+    POPUP "Options"
+    BEGIN
+        MENUITEM "Keep PPSSPP On Top",                      ID_OPTIONS_TOPMOST
+        MENUITEM "More Settings...",                        ID_OPTIONS_MORE_SETTINGS
+        MENUITEM "Control Mapping...",                      ID_OPTIONS_CONTROLS
+        MENUITEM SEPARATOR
+        MENUITEM "Stretch to Display",                      ID_OPTIONS_STRETCHDISPLAY
+        MENUITEM "Fullscreen",                              ID_OPTIONS_FULLSCREEN
+        MENUITEM "VSync",                                   ID_OPTIONS_VSYNC
+        POPUP "Rendering Resolution"
+        BEGIN
+            MENUITEM "Auto",                               ID_OPTIONS_SCREENAUTO
+            MENUITEM "&1x",                                 ID_OPTIONS_SCREEN1X
+            MENUITEM "&2x",                                 ID_OPTIONS_SCREEN2X
+            MENUITEM "&3x",                                 ID_OPTIONS_SCREEN3X
+            MENUITEM "&4x",                                 ID_OPTIONS_SCREEN4X
+            MENUITEM "&5x",                                 ID_OPTIONS_SCREEN5X
+            MENUITEM "&6x",                                 ID_OPTIONS_SCREEN6X
+            MENUITEM "&7x",                                 ID_OPTIONS_SCREEN7X
+            MENUITEM "&8x",                                 ID_OPTIONS_SCREEN8X
+            MENUITEM "&9x",                                 ID_OPTIONS_SCREEN9X
+            MENUITEM "&10x",                                ID_OPTIONS_SCREEN10X
+        END
+        POPUP "Window Size"
+        BEGIN
+            MENUITEM "&1x",                                 ID_OPTIONS_WINDOW1X
+            MENUITEM "&2x",                                 ID_OPTIONS_WINDOW2X
+            MENUITEM "&3x",                                 ID_OPTIONS_WINDOW3X
+            MENUITEM "&4x",                                 ID_OPTIONS_WINDOW4X
+        END
+				POPUP "Rendering Mode"
+				BEGIN
+					MENUITEM "Non-Buffered Rendering",				ID_OPTIONS_NONBUFFEREDRENDERING
+					MENUITEM "Buffered Rendering",					ID_OPTIONS_BUFFEREDRENDERING
+					MENUITEM "Read Framebuffers To Memory (CPU)",	ID_OPTIONS_READFBOTOMEMORYCPU
+					MENUITEM "Read Framebuffers To Memory (GPU)",	ID_OPTIONS_READFBOTOMEMORYGPU
+				END
+				POPUP "Frame Skipping"
+				BEGIN
+					MENUITEM "Off",								    ID_OPTIONS_FRAMESKIP_0
+					MENUITEM "Auto",						        ID_OPTIONS_FRAMESKIP_AUTO
+					MENUITEM "&1",							        ID_OPTIONS_FRAMESKIP_1
+					MENUITEM "&2",									ID_OPTIONS_FRAMESKIP_2
+					MENUITEM "&3",									ID_OPTIONS_FRAMESKIP_3
+					MENUITEM "&4",									ID_OPTIONS_FRAMESKIP_4
+					MENUITEM "&5",									ID_OPTIONS_FRAMESKIP_5
+					MENUITEM "&6",									ID_OPTIONS_FRAMESKIP_6
+					MENUITEM "&7",									ID_OPTIONS_FRAMESKIP_7
+					MENUITEM "&8",									ID_OPTIONS_FRAMESKIP_8
+				END
+				POPUP "Texture Filtering"
+						BEGIN
+								MENUITEM "Auto",                                ID_OPTIONS_TEXTUREFILTERING_AUTO
+								MENUITEM "Nearest",                             ID_OPTIONS_NEARESTFILTERING
+								MENUITEM "Linear",                              ID_OPTIONS_LINEARFILTERING
+								MENUITEM "Linear on FMV",                       ID_OPTIONS_LINEARFILTERING_CG
+				END
+        POPUP "Texture Scaling"
+        BEGIN
+            MENUITEM "Off",                             ID_TEXTURESCALING_OFF
+            MENUITEM "&2x",                             ID_TEXTURESCALING_2X
+            MENUITEM "&3x",                             ID_TEXTURESCALING_3X
+            MENUITEM "&4x",                             ID_TEXTURESCALING_4X
+            MENUITEM "&5x",	                            ID_TEXTURESCALING_5X
+            MENUITEM SEPARATOR
+            MENUITEM "xBRZ",                            ID_TEXTURESCALING_XBRZ
+            MENUITEM "Hybrid",                          ID_TEXTURESCALING_HYBRID
+            MENUITEM "Bicubic",                         ID_TEXTURESCALING_BICUBIC
+            MENUITEM "Hybrid + Bicubic",                ID_TEXTURESCALING_HYBRID_BICUBIC
+            MENUITEM SEPARATOR
+            MENUITEM "Deposterize",                     ID_TEXTURESCALING_DEPOSTERIZE
+        END
+		MENUITEM "Hardware Transform",                  ID_OPTIONS_HARDWARETRANSFORM
+        MENUITEM "Vertex Cache",                        ID_OPTIONS_VERTEXCACHE
+        MENUITEM "Show FPS Counter",                    ID_OPTIONS_SHOWFPS
+        MENUITEM SEPARATOR
+        MENUITEM "Enable Sound",                        ID_EMULATION_SOUND, CHECKED
+        MENUITEM SEPARATOR
+        MENUITEM "Enable Cheats",                       ID_EMULATION_CHEATS
+    END
+END
+
+IDR_POPUPMENUS MENU
+BEGIN
+    POPUP "memview"
+    BEGIN
+        MENUITEM "Go to in Disasm",            ID_MEMVIEW_GOTOINDISASM
+        MENUITEM "Copy address",               ID_MEMVIEW_COPYADDRESS
+        MENUITEM SEPARATOR
+        MENUITEM "Copy Value",                 ID_MEMVIEW_COPYVALUE
+        MENUITEM "Dump...",                    ID_MEMVIEW_DUMP
+    END
+    POPUP "disasm"
+    BEGIN
+        MENUITEM "Copy Address",               ID_DISASM_COPYADDRESS
+        MENUITEM "Copy Instruction (Hex)",     ID_DISASM_COPYINSTRUCTIONHEX
+        MENUITEM "Copy Instruction (Disasm)",  ID_DISASM_COPYINSTRUCTIONDISASM
+        MENUITEM "Disassemble to File",        ID_DISASM_DISASSEMBLETOFILE
+        MENUITEM SEPARATOR
+        MENUITEM "Assemble Ppcode",            ID_DISASM_ASSEMBLE
+        MENUITEM SEPARATOR
+        MENUITEM "Run to Cursor",              ID_DISASM_RUNTOHERE
+        MENUITEM "Jump to Cursor",             ID_DISASM_SETPCTOHERE
+        MENUITEM "Toggle Breakpoint",          ID_DISASM_TOGGLEBREAKPOINT
+        MENUITEM "Follow Branch",              ID_DISASM_FOLLOWBRANCH
+        MENUITEM SEPARATOR
+        MENUITEM "Show Dynarec Results",       ID_DISASM_DYNARECRESULTS
+        MENUITEM "Go to in Memory View",       ID_DISASM_GOTOINMEMORYVIEW
+        MENUITEM SEPARATOR
+        MENUITEM "Kill Function",              ID_DISASM_ADDHLE
+        MENUITEM "Rename Function...",         ID_DISASM_RENAMEFUNCTION
+    END
+    POPUP "funclist"
+    BEGIN
+        MENUITEM "Kill Function",              ID_FUNCLIST_KILLFUNCTION
+    END
+    POPUP "reglist"
+    BEGIN
+        MENUITEM "Go to in Memory View",       ID_REGLIST_GOTOINMEMORYVIEW
+        MENUITEM "Go to in Disasm",            ID_REGLIST_GOTOINDISASM
+        MENUITEM SEPARATOR
+        MENUITEM "Copy Value",                 ID_REGLIST_COPYVALUE
+        MENUITEM "Change...",                  ID_REGLIST_CHANGE
+    END
+    POPUP "controls"
+    BEGIN
+        MENUITEM "Disable",                    ID_CONTROLS_KEY_DISABLE
+    END
+	POPUP "breakpointlist"
+	BEGIN
+		MENUITEM "Enable",                     ID_DISASM_DISABLEBREAKPOINT
+		MENUITEM "Edit",                       ID_DISASM_EDITBREAKPOINT
+        MENUITEM SEPARATOR
+		MENUITEM "Add New",                    ID_DISASM_ADDNEWBREAKPOINT
+	END
+	POPUP "threadlist"
+	BEGIN
+		MENUITEM "Force Resume",               ID_DISASM_THREAD_FORCERUN
+		MENUITEM "Terminate",                  ID_DISASM_THREAD_KILL
+	END
+	POPUP "newbreakpoint"
+	BEGIN
+		MENUITEM "Add New",                    ID_DISASM_ADDNEWBREAKPOINT
+	END
+END
+
+#endif    // English (United States) resources
+/////////////////////////////////////////////////////////////////////////////