// Copyright (c) 2013- PPSSPP Project.

// This program is free software: you can redistribute it and/or modify
// it under the terms of the GNU General Public License as published by
// the Free Software Foundation, version 2.0 or later versions.

// This program is distributed in the hope that it will be useful,
// but WITHOUT ANY WARRANTY; without even the implied warranty of
// MERCHANTABILITY or FITNESS FOR A PARTICULAR PURPOSE.  See the
// GNU General Public License 2.0 for more details.

// A copy of the GPL 2.0 should have been included with the program.
// If not, see http://www.gnu.org/licenses/

// Official git repository and contact information can be found at
// https://github.com/hrydgard/ppsspp and http://www.ppsspp.org/.

#pragma once

#include <functional>
#include <vector>
<<<<<<< HEAD

#include "base/mutex.h"
=======
#include "base/functional.h"
>>>>>>> a52fbfcf
#include "ui/view.h"
#include "ui/ui_screen.h"

#include "UI/MiscScreens.h"

class ControlMapper;

class ControlMappingScreen : public UIDialogScreenWithBackground {
public:
	ControlMappingScreen() {}
	void KeyMapped(int pspkey);  // Notification to let us refocus the same one after recreating views.
protected:
	virtual void CreateViews() override;
	virtual void sendMessage(const char *message, const char *value) override;
private:
	UI::EventReturn OnDefaultMapping(UI::EventParams &params);
	UI::EventReturn OnClearMapping(UI::EventParams &params);
	UI::EventReturn OnAutoConfigure(UI::EventParams &params);
	UI::EventReturn OnTestAnalogs(UI::EventParams &params);

	virtual void dialogFinished(const Screen *dialog, DialogResult result) override;

	UI::ScrollView *rightScroll_;
	std::vector<ControlMapper *> mappers_;
};

class KeyMappingNewKeyDialog : public PopupScreen {
public:
	explicit KeyMappingNewKeyDialog(int btn, bool replace, std::function<void(KeyDef)> callback)
		: PopupScreen("Map Key", "Cancel", ""), callback_(callback), mapped_(false) {
		pspBtn_ = btn;
	}

	virtual bool key(const KeyInput &key) override;
	virtual bool axis(const AxisInput &axis) override;

protected:
	void CreatePopupContents(UI::ViewGroup *parent) override;

	virtual bool FillVertical() const override { return false; }
	virtual bool ShowButtons() const override { return true; }
	virtual void OnCompleted(DialogResult result) override {}

private:
	int pspBtn_;
	std::function<void(KeyDef)> callback_;
	bool mapped_;  // Prevent double registrations
};

class AnalogTestScreen : public UIDialogScreenWithBackground {
public:
	AnalogTestScreen() {}

	bool key(const KeyInput &key) override;
	bool axis(const AxisInput &axis) override;

protected:
	virtual void CreateViews() override;

	UI::TextView *lastKeyEvent_;
	UI::TextView *lastLastKeyEvent_;
};<|MERGE_RESOLUTION|>--- conflicted
+++ resolved
@@ -19,12 +19,8 @@
 
 #include <functional>
 #include <vector>
-<<<<<<< HEAD
 
 #include "base/mutex.h"
-=======
-#include "base/functional.h"
->>>>>>> a52fbfcf
 #include "ui/view.h"
 #include "ui/ui_screen.h"
 
